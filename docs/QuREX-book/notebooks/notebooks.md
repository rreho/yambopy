--- conflicted
+++ resolved
@@ -1,10 +1,8 @@
 # Interactive Examples
 
-<<<<<<< HEAD
 - [Exciton-phonon coupling](#exciton_phonon)
 - [LiF IO wannier90 exciton overalp](#LiF-minimal_mssp)
 - [wannierberri](wannberri)
-=======
 ## Overview
 
 This section contains Jupyter notebooks and Python scripts demonstrating practical QuREX applications. These provide hands-on experience with real data and complete workflows.
@@ -128,5 +126,4 @@
 1. Fork repository
 2. Develop content
 3. Test thoroughly
-4. Submit pull request
->>>>>>> 137afb22
+4. Submit pull request