<<<<<<< HEAD
# Software
Tehcnical Notes related to software I employ for my research:
- [QE](qe/qe)
- [Wannier90](wannier90/wannier90)
- [WannierTools](wannier_tools/wannier_tools)
- [YAMBO](yambo/yambo)
=======
# Software Implementation

## Overview

This section documents the software tools and computational implementations in the QuREX ecosystem. The framework combines first-principles codes with analysis tools for excitonic materials research.

## Software Architecture

### Core Components

#### First-Principles Engines
- **[Yambo](yambo/yambo)**: Many-body perturbation theory (GW, BSE)
- **Quantum ESPRESSO**: Ground-state DFT calculations
- **Wannier90**: Maximally localized Wannier functions
- **LetzElPhC**: Electron-phonon coupling calculations

#### Analysis Tools
- **Yambopy**: Python interface for Yambo data analysis (**[Major improvements in 2024](yambopy_improvements_2024)**)
- **[ExcitonGroupTheory](exciton_group_theory_summary)**: **Universal symmetry analysis** for all 230 space groups (**[completely rewritten](exciton_group_theory_api_auto)**)
  - **NEW**: General space group classification using spglib
  - **NEW**: Non-symmorphic operations (screw rotations, glide reflections)
  - **IMPROVED**: Clean implementation with no duplicate methods
  - **ENHANCED**: Professional crystallographic accuracy
- **Real-space analysis**: Wannier exciton visualization
- **Optical calculators**: Absorption, emission, photoluminescence

#### Workflow Management
- Input generation and automated setup
- Data management for large datasets
- Visualization and interactive plotting
- Integration between different codes

## Installation

### System Requirements

**Minimum:**
- Linux/Unix operating system
- Python 3.7+
- Fortran compiler (gfortran, ifort)
- MPI library (OpenMPI, Intel MPI)
- BLAS/LAPACK libraries

**Recommended:**
- Multi-core CPU (8+ cores)
- 16+ GB RAM
- SSD storage
- GPU for acceleration (optional)

### Setup Guide

1. **[Yambo Installation](yambo/yambo#installation)**: Complete setup
2. **Yambopy Setup**: Python package installation
3. **Dependencies**: Required libraries
4. **Testing**: Installation validation

## Workflow Integration

### Calculation Workflow

```mermaid
graph TD
    A[DFT Ground State] --> B[GW Quasiparticles]
    B --> C[BSE Optical Spectra]
    C --> D[Wannier Functions]
    D --> E[Real-space Analysis]
    E --> F[Symmetry Classification]
```

### Data Flow

1. **DFT → GW**: Electronic structure corrections
2. **GW → BSE**: Excitonic effects inclusion
3. **BSE → Wannier**: Real-space transformation
4. **Wannier → Analysis**: Physical property extraction

## Performance

### Typical Performance

| System Size | Atoms | GW Time | BSE Time | Memory |
|-------------|-------|---------|----------|---------|
| Small       | <50   | 1-10 min| 10-60 min| 1-4 GB  |
| Medium      | 50-200| 1-6 hrs | 2-12 hrs | 4-16 GB |
| Large       | >200  | 6+ hrs  | 12+ hrs  | 16+ GB  |

### Optimization
- Parallel efficiency through optimal core selection
- Memory management with efficient data structures
- I/O optimization for fast file systems
- Method-specific algorithm optimizations

## Development

### Contributing

We welcome contributions:
- Code development and bug fixes
- Documentation improvements
- Testing on new systems
- Example workflows and tutorials

### Development Process

1. Fork repository
2. Develop features/fixes
3. Test thoroughly
4. Submit pull request
5. Code review and integration

## Support

### Getting Help
- Documentation and guides
- Step-by-step tutorials
- Working examples
- Community forums
- Issue tracking

### Training Resources
- Hands-on workshops
- Online webinars
- Educational partnerships
- Proficiency validation

## Future Development

### Current Focus
- Enhanced GPU acceleration
- Improved memory efficiency
- Extended material support
- Better visualization tools

### Research Applications
- 2D materials and heterostructures
- Extreme conditions (pressure, temperature)
- Nonlinear optical responses
- Quantum phenomena studies
>>>>>>> 137afb22
<|MERGE_RESOLUTION|>--- conflicted
+++ resolved
@@ -1,11 +1,3 @@
-<<<<<<< HEAD
-# Software
-Tehcnical Notes related to software I employ for my research:
-- [QE](qe/qe)
-- [Wannier90](wannier90/wannier90)
-- [WannierTools](wannier_tools/wannier_tools)
-- [YAMBO](yambo/yambo)
-=======
 # Software Implementation
 
 ## Overview
@@ -143,5 +135,4 @@
 - 2D materials and heterostructures
 - Extreme conditions (pressure, temperature)
 - Nonlinear optical responses
-- Quantum phenomena studies
->>>>>>> 137afb22
+- Quantum phenomena studies