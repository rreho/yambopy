--- conflicted
+++ resolved
@@ -29,9 +29,6 @@
 from qepy.dynmat import *
 from qepy.matdyn import *
 from qepy.unfolding import *
-<<<<<<< HEAD
-from qepy.spin_texture import *
-=======
->>>>>>> ab56e011
 from qepy.supercell import *
-from qepy.upf_interface.ppupf import *+from qepy.upf_interface.ppupf import *
+from qepy.spin_texture import *