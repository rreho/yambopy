# Copyright (C) 2018 Alejandro Molina-Sanchez, Henrique Pereira Coutada Miranda
# All rights reserved.
#
# This file is part of yambopy
#
from __future__ import print_function, division
import re
import xml.etree.ElementTree as ET
from numpy import array, zeros, pi, conjugate, arange
from .lattice import Path, calculate_distances 
from .auxiliary import *
from itertools import chain

RytoeV = 13.605698066
HatoeV = 2.0*RytoeV

class ProjwfcXML(object):
    """
    Class to read data from a Quantum espresso projwfc XML file.
    
    This file contains the projection of the Kohn-Sham stated in
    the atomic orbitals read from the pseudopotential
    """
    _proj_file = 'atomic_proj.xml'

    def __init__(self,prefix,output_filename='projwfc.log',path='.',qe_version='6.1'):
        """
        Initialize the structure with the path where the atomic_proj.xml is
        The zero energy is fixed at the Fermi energy
        Check conversion of Fermi energy (Ry to eV or Ha to eV)
        """
        self.qe_version   = qe_version
        self.prefix       = prefix
        self.path         = path
        self.datafile_xml = ET.parse( "%s/%s.save/%s"%(path, prefix, self._proj_file)).getroot()
        print('Running projwfcxml for QE version %s' % qe_version)

        if self.qe_version=='6.7' or self.qe_version=='7.0':
           self.nbands = int( self.datafile_xml.findall("HEADER")[0].attrib['NUMBER_OF_BANDS'] )
           self.nkpoints = int( self.datafile_xml.findall("HEADER")[0].attrib['NUMBER_OF_K-POINTS'] )
           self.spin_components = int( self.datafile_xml.findall("HEADER")[0].attrib['NUMBER_OF_SPIN_COMPONENTS'] )
           self.nproj = int( self.datafile_xml.findall("HEADER")[0].attrib['NUMBER_OF_ATOMIC_WFC'] )
           self.fermi = float( self.datafile_xml.findall("HEADER")[0].attrib['FERMI_ENERGY'] )*RytoeV
           #self.number_electrons = int( self.datafile_xml.findall("HEADER")[0].attrib['NUMBER_OF_ELECTRONS'])
        else :
           #get nkpoints
           self.nkpoints = int(self.datafile_xml.findall("HEADER/NUMBER_OF_K-POINTS")[0].text.strip())
           # Read the number of BANDS
           self.nbands   = int(self.datafile_xml.find("HEADER/NUMBER_OF_BANDS").text)
           #get fermi
           self.fermi = float(self.datafile_xml.find("HEADER/FERMI_ENERGY").text)*RytoeV # Is the conversion OK?? 
           #get number of projections
           self.nproj    = int(self.datafile_xml.find("HEADER/NUMBER_OF_ATOMIC_WFC").text)
           #get weights of kpoints projections
           self.weights  = list(map(float,self.datafile_xml.find("WEIGHT_OF_K-POINTS").text.split()))
           #get number of spin components
           self.spin_components = int(self.datafile_xml.find("HEADER/NUMBER_OF_SPIN_COMPONENTS").text)
           #get kpoints

        # What is the utility of all this?
        #kpoints_lines = self.datafile_xml.find("K-POINTS").text.strip().split('\n')
        #kpoints_float = [ list(map(float, kline.split())) for kline in kpoints_lines ]
        #self.kpoints  = np.array(kpoints_float)
        self.kpoints = self.get_kpoints()

        # Read Eigenvalues

        if self.spin_components == 1: self.eigen = self.get_eigen()
        if self.spin_components == 2: self.eigen1,self.eigen2  = self.get_eigen()
        if self.spin_components == 4: self.eigen = self.get_eigen()

        # Read Atomic Oribtals Projections
          
        if self.spin_components == 1: self.proj  = self.get_proj()
        if self.spin_components == 2: self.proj1,self.proj2 = self.get_proj()
        if self.spin_components == 4: self.proj  = self.get_proj()

        #here we open the ouput file of projwfc and get the quantum numbers of the orbitals
        try:
            f = open("%s/%s"%(path,output_filename),'r')
        except:
<<<<<<< HEAD
            raise FileNotFoundError("The output file of projwfc.x: %s was not found. Either run calculation or specify \
                                    different name with argument 'output_filename'"%output_filename)
=======
            import sys
            print("The output file of projwfc.x: %s was not found"%output_filename)
            sys.exit(1)
>>>>>>> 441b8940

        if(qe_version=='7.0'):
            states = []
            #                                                                                         wfc                  l                 j                 m_j                 
            for line in re.findall('state\s+\#\s+([0-9]+):\s+atom\s+([0-9]+)\s+\(([a-zA-Z]+)\s+\),\s+wfc\s+([0-9])\s+\((?:l=([0-9.]+))? ?(?:j=([0-9.]+))? ?(?:m_j=\s+([0-9.]+))?',f.read()):
                # examples of the lines we have to read
                #  5: atom   1 (C  ), wfc  3 (l=2 m= 1)               #no spin case
                #  5: atom   1 (C  ), wfc  3 (j=1.5 l=1 m_j=-1.5)     #non collinear spin case
                istate, iatom, atype, wfc, l, j, m_j = line
                if j: j = float(j)
                if l: l = int(l)
                if m_j: m_j = float(m_j)
                states.append({'istate':int(istate), 'iatom':int(iatom), 'atype':atype, 'wfc':int(wfc), 'l':l, 'j':j, 'm_j':m_j})
            self.states = states

            f.close()            
        else:
            states = []
            #                                                                                        wfc                  j                 l                 m                    m_j
            for line in re.findall('state\s+\#\s+([0-9]+):\s+atom\s+([0-9]+)\s+\(([a-zA-Z]+)\s+\),\s+wfc\s+([0-9])\s+\((?:j=([0-9.]+))? ?(?:l=([0-9.]+))? ?(?:m=\s+([0-9.]+))? ?(?:m_j=([ \-0-9.]+))?',f.read()):
                # examples of the lines we have to read
                #  5: atom   1 (C  ), wfc  3 (l=2 m= 1)               #no spin case
                #  5: atom   1 (C  ), wfc  3 (j=1.5 l=1 m_j=-1.5)     #non collinear spin case
                istate, iatom, atype, wfc, j, l, m, m_j = line
                if j: j = float(j)
                if l: l = int(l)
                if m: m = int(m)
                if m_j: m_j = float(m_j)
                states.append({'istate':int(istate),'iatom':int(iatom), 'atype':atype, 'wfc':int(wfc), 'j':j, 'l':l, 'm':m, 'm_j':m_j})
            self.states = states

            f.close()

    def __str__(self):
        s = ""
        s += "nkpoints: %d\n"%self.nkpoints
        s += "nbands: %d\n"%self.nbands
        return s

    def get_indexes(self):
        """
        Get indexes of the bands where the projection is maximal
        """
        # Selection of the bands
        proj = zeros([self.nkpoints,self.nproj],dtype=int)
        for ik in range(self.nkpoints):
            for ip in range(self.nproj):
                proj[ik,ip] = np.argmax(np.absolute(self.proj[ik,ip,:])**2)

        return proj

    def get_states_helper(self, atom_query=['all'], orbital_query=['s','p','d','f']):
        """
        Get the sates that you want based on dictionary query by providing array of atoms and orbitals, default all orbitals
        
        Returns an array with the indices of the requested states in the qe array
        """
        states =  self.states
        queried_states = []

        for state in states:
            if (atom_query == ['all']) or (state['atype'] in atom_query):
                if (state['l']==0) and 's' in orbital_query:         #s orbital
                    queried_states.append(state['istate'] - 1)
                if (state['l']==1) and 'p' in orbital_query:         #p orbital
                    queried_states.append(state['istate'] - 1)
                if (state['l']==2) and 'd' in orbital_query:         #d orbital
                    queried_states.append(state['istate'] - 1)
                if (state['l']==3) and 'f' in orbital_query:         #f orbital
                    queried_states.append(state['istate'] - 1)
                
        return queried_states


    def plot_eigen(self, ax, size=20, cmap=None, cmap2=None,color='r', color_2='b',path_kpoints=[], label_1='', label_2='',
                   selected_orbitals=[], selected_orbitals_2=[],bandmin=0,bandmax=None,alpha=1,size_projection=False,y_offset=0.0):
        """ 
        Plot the band structure. The size of the points is the weigth of the selected orbitals.

        Options:

            (a) Relative weight between two compositions: selected_orbitals and selected_orbitas_2
                Format >>> selected_orbitals = [0,2,4]
            (b) Colormap enters as a string

        Arguments for plot layout:
        - size:     size of markers in scatterplot        [default 20]
        - alpha:    alpha value of markers in scatterplot [default 1]
        - label_1, label_2: plot labels [default empty string]

        Under development to include also colormap and a dictionary for the
        selection of the orbitals...
        example usage to get: 
             state #   2: atom   1 (Li ), wfc  2 (l=1 m= 1)
        
        plot_eigen(ax, path_kpoints=path_kpoints, selected_orbitals=[1], color=color, size=dotsize) 

            notice python counting; state# - 1 = selected_orbital index
        """
        #from numpy import arange # redundent
        import matplotlib.pyplot as plt
        import matplotlib as mpl
        if path_kpoints:
            if isinstance(path_kpoints,Path):
                path_kpoints = path_kpoints.get_indexes()
        if bandmax is None or bandmax > self.nbands:
            bandmax = self.nbands

        #Colormap
        if cmap:
          color_map = plt.get_cmap(cmap)
        else:
          color_map = plt.get_cmap('rainbow')
        if cmap2:
          color_map2 = plt.get_cmap(cmap2)
        else:
          color_map2 = plt.get_cmap('rainbow')

        #get kpoint_dists
        kpoints_dists = calculate_distances(self.kpoints[:self.nkpoints])
 
        #make K-points labels
        ticks, labels = list(zip(*path_kpoints))
        ax.set_xticks([kpoints_dists[t] for t in ticks])
        ax.set_xticklabels(labels)
        ax.set_ylabel('E (eV)')

        #plot vertical lines
        for t in ticks:
            ax.axvline(kpoints_dists[t],c='k',lw=1)
        ax.axhline(0,c='k')
     
        # Plot bands for fixed size in a colormap
        if selected_orbitals_2:
           # No spin or full spinor
           if self.spin_components == 1 or self.spin_components == 4:
              w_rel = self.get_relative_weight(selected_orbitals=selected_orbitals, selected_orbitals_2=selected_orbitals_2)
              for ib in range(bandmin,bandmax):
                  eig = self.eigen[:,ib] + y_offset
                  eig_last = self.eigen[:,-1] + y_offset
                  state = self.states
                  j = state[ib]['j']
                  l = state[ib]['l']
                  if size_projection==True:
                     cax = ax.scatter(kpoints_dists,eig,s=size[:,ib],c=w_rel[:,ib],cmap=color_map,vmin=0,vmax=1,edgecolors='none',label=label_1,rasterized=True,zorder=2)
                  else:
                     cax = ax.scatter(kpoints_dists,eig,s=size,c=w_rel[:,ib],cmap=color_map,vmin=0,vmax=1,edgecolors='none',label=label_1,rasterized=True,zorder=2)
                     #print(f'b:{ib} J={j} L={l}')
                     #ax.textye(f'b:{ib} J={j} L={l}', ((kpoints_dists[-1]-kpoints_dists[0])/2,ib*(eig_last-eig)/(bandmax-bandmin)), textcoords='offset points', xytext=(0,10), ha='center', va='bottom',color='teal')
                     #ax.annotate(f'b:{ib} J={j} L={l}', ((kpoints_dists[-1]-kpoints_dists[0])/2,ib*(eig_last-eig)/(bandmax-bandmin)), textcoords='offset points', xytext=(0,10), ha='center', va='bottom',color='teal')

           # Spin polarized no SOC
           if self.spin_components == 2:
              w_rel1, w_rel2 = self.get_relative_weight(selected_orbitals=selected_orbitals, selected_orbitals_2=selected_orbitals_2)
              for ib in range(bandmin,bandmax):
                  eig1 = self.eigen1[:,ib] + y_offset
                  eig2 = self.eigen2[:,ib] + y_offset
                  if size_projection==True:
                     cax = ax.scatter(kpoints_dists,eig,s=size[:,ib],c=w_rel[:,ib],cmap=color_map,vmin=0,vmax=1,edgecolors='none',label=label_1,rasterized=True,zorder=2)
                  else:
                     cax = ax.scatter(kpoints_dists,eig1,s=size,c=w_rel1[:,ib],cmap=color_map,vmin=0,vmax=1,edgecolors='none',label=label_1,rasterized=True,zorder=2)
                     cax2= ax.scatter(kpoints_dists,eig2,s=size,c=w_rel2[:,ib],cmap=color_map2,vmin=0,vmax=1,edgecolors='none',label=label_1,rasterized=True,zorder=2)

        # Plot bands with changing size and a fixed color
        else:
            if self.spin_components == 1 or self.spin_components == 4:
               w_proj = self.get_weights(selected_orbitals=selected_orbitals)
               ib_max = np.where(w_proj==np.max(w_proj))[1][0] # needed for label
               for ib in range(bandmin,bandmax):
                   if ib==ib_max: lab = label_1
                   else:          lab = '_'+label_1
                   eig = self.eigen[:,ib] + y_offset
                   cax = ax.scatter(kpoints_dists,eig,s=w_proj[:,ib]*size,c=color,edgecolors='none',alpha=alpha,label=lab,rasterized=True,zorder=2)

            elif self.spin_components == 2:
                 w_proj1, w_proj2 = self.get_weights(selected_orbitals=selected_orbitals)
                 ib_max1, ib_max2 = np.where(w_proj1==np.max(w_proj1))[1][0], np.where(w_proj2==np.max(w_proj2))[1][0]
                 for ib in range(bandmin,bandmax):
                     lab1, lab2 = ['_'+label_1,'_'+label_2]
                     if ib==ib_max1: lab1 = label_1
                     if ib==ib_max2: lab2 = label_2
                     eig1, eig2 = self.eigen1[:,ib], self.eigen2[:,ib]
                     cax = ax.scatter(kpoints_dists,eig1,s=w_proj1[:,ib]*size,c=color  ,edgecolors='none',alpha=alpha,label=lab1)
                     cax2= ax.scatter(kpoints_dists,eig2,s=w_proj2[:,ib]*size,c=color_2,edgecolors='none',alpha=alpha,label=lab2)

        ax.set_xlim(0, max(kpoints_dists))
        return cax
    
    def get_weights(self,selected_orbitals=[],bandmin=0,bandmax=None):
        if bandmax is None:
           bandmax = self.nbands

        if self.spin_components == 1:

           # Selection of the bands
           w_proj = zeros([self.nkpoints,self.nbands])
           for ik in range(self.nkpoints):
               for ib in range(bandmin,bandmax):
                   w_proj[ik,ib] = sum(abs(self.proj[ik,selected_orbitals,ib])**2)
           return w_proj

        if self.spin_components == 2:

           # Selection of the bands
           w_proj1 = zeros([self.nkpoints,self.nbands])
           w_proj2 = zeros([self.nkpoints,self.nbands])

           for ik in range(self.nkpoints):
               for ib in range(bandmin,bandmax):
                   w_proj1[ik,ib] = sum(abs(self.proj1[ik,selected_orbitals,ib])**2)
                   w_proj2[ik,ib] = sum(abs(self.proj2[ik,selected_orbitals,ib])**2)
           return w_proj1, w_proj2

    def get_dorbitals_projection(self,selected_orbitals=[],bandmin=0,bandmax=None):
        """
        This function return the weights for d-orbitals in the basis of a1g, e+
        and e- 
        selected_orbitals must the indices of the d-orbital in the array in the order of QE
        """
        if bandmax is None:
           bandmax = self.nbands

        #if self.spin_components == 1:

           # Selection of the bands
           #w_proj = zeros([self.nkpoints,self.nbands])
           #for ik in range(self.nkpoints):
           #    for ib in range(bandmin,bandmax):
           #        w_proj[ik,ib] = sum(abs(self.proj[ik,selected_orbitals,ib])**2)
           #return w_proj

        if self.spin_components == 2:

           # Selection of the bands
           w_proj1 = zeros([self.nkpoints,self.nbands])
           w_proj2 = zeros([self.nkpoints,self.nbands])

           for ik in range(self.nkpoints):
               for ib in range(bandmin,bandmax):

                   w_proj1[ik,ib] = sum(abs(self.proj1[ik,selected_orbitals,ib])**2)
                   w_proj2[ik,ib] = sum(abs(self.proj2[ik,selected_orbitals,ib])**2)
           return w_proj1, w_proj2

    def get_pdos(self,selected_orbitals=None,bandmin=0,bandmax=None,energy_steps=100,e_min=-10.0,e_max=5.0,Gamma=0.1):

        print(selected_orbitals)

        energy_grid = arange(e_min,e_max,(e_max-e_min)/energy_steps)
        if bandmax is None:
           bandmax = self.nbands
        if selected_orbitals is None: selected_orbitals = range(self.nproj)

        if self.spin_components == 2:
           pdos_up, pdos_dw = zeros([energy_steps,self.nproj]), zeros([energy_steps,self.nproj])
           for ik in range(self.nkpoints):
               for ib in range(bandmin,bandmax):
                   for io in selected_orbitals:
                       for ie,e in enumerate(energy_grid):
                           pdos_up[ie,io] = pdos_up[ie,io] + abs(conjugate(self.proj1[ik,io,ib])*self.proj1[ik,io,ib])*self._lorentz(self.eigen1[ik,ib],e,Gamma)

        return energy_grid, pdos_up, dos_up       

           #self.eigen1[ik,ib]
           #self.eigen2[ik,ib]
           #self.proj1[ik,io,ib]

    def _lorentz(self,x,x_0,Gamma):
        
        return (1.0/pi)*(0.5*Gamma)/((x-x_0)**2 + (0.5*Gamma)**2)



    def get_relative_weight(self,selected_orbitals=[],selected_orbitals_2=[],bandmin=0,bandmax=None):
        if bandmax is None:
            bandmax = self.nbands

        # No spin polarized
        if self.spin_components == 1 or self.spin_components == 4:
           # Selection of the bands
           w_rel = zeros([self.nkpoints,self.nbands])
           for ik in range(self.nkpoints):
               for ib in range(bandmin,bandmax):
                   a = sum(abs(self.proj[ik,selected_orbitals  ,ib])**2)
                   b = sum(abs(self.proj[ik,selected_orbitals_2,ib])**2)
                   w_rel[ik,ib] = a/(a+b)
           return w_rel

        # Spin polarized collinear
        if self.spin_components == 2:
           # Selection of the bands
           w_rel1 = zeros([self.nkpoints,self.nbands])
           w_rel2 = zeros([self.nkpoints,self.nbands])
           for ik in range(self.nkpoints):
               for ib in range(bandmin,bandmax):
                   a1 = sum(abs(self.proj1[ik,selected_orbitals  ,ib])**2)
                   b1 = sum(abs(self.proj1[ik,selected_orbitals_2,ib])**2)
                   w_rel1[ik,ib] = a1/(a1+b1)
                   a2 = sum(abs(self.proj2[ik,selected_orbitals  ,ib])**2)
                   b2 = sum(abs(self.proj2[ik,selected_orbitals_2,ib])**2)
                   w_rel2[ik,ib] = a2/(a2+b2)
           return w_rel1, w_rel2

    def get_kpoints(self):

        if self.qe_version == '6.1':
           kpoints = []
           k_aux =  list( self.datafile_xml.find("K-POINTS").text.split() )
           for ik in range(self.nkpoints):
               kpoints.append([float(k_aux[ik*3]),float(k_aux[ik*3+1]),float(k_aux[ik*3+2])])

        elif self.qe_version == '6.7' or self.qe_version=='7.0':
           kpoints = []
           datafile_xml = self.datafile_xml
           for word in self.datafile_xml.findall("EIGENSTATES/K-POINT"):
               kpoints.append( list( map(float, word.text.split()) )  )
        
        return kpoints

    def get_eigen(self):
        """ Return eigenvalues
        """
        datafile_xml = self.datafile_xml
        eigen = []
        eigen1 = []
        eigen2 = []

        # No spin polarized
        if self.spin_components == 1 or self.spin_components == 4:

           if self.qe_version == '6.7' or self.qe_version=='7.0':
              eigen =  [ list( map(float, word.text.split())) for word in self.datafile_xml.findall("EIGENSTATES/E") ] 

              self.eigen = np.array(eigen)*RytoeV - self.fermi
              return self.eigen

           if self.qe_version == '6.1':

              for ik in range(self.nkpoints):
                  eigen.append( list(map(float, self.datafile_xml.find("EIGENVALUES/K-POINT.%d/EIG"%(ik+1)).text.split())))  # version before 6.7
              self.eigen = np.array(eigen)*RytoeV - self.fermi
              return self.eigen

        # Spin polarized
        if self.spin_components == 2:
           
            if self.qe_version == '6.7' or self.qe_version=='7.0':
               eigen_prov =  [ list( map(float, word.text.split())) for word in self.datafile_xml.findall("EIGENSTATES/E") ] 
               eigen_aux = np.array(eigen_prov)*RytoeV 
               self.eigen1 = eigen_aux[            0:  self.nkpoints,:] - self.fermi
               self.eigen2 = eigen_aux[self.nkpoints:2*self.nkpoints,:] - self.fermi
               return self.eigen1, self.eigen2

            if self.qe_version == '6.1':
               for ik in range(self.nkpoints):
                   eigen1.append( list(map(float, self.datafile_xml.find("EIGENVALUES/K-POINT.%d/EIG.1"%(ik+1)).text.split() )))
                   eigen2.append( list(map(float, self.datafile_xml.find("EIGENVALUES/K-POINT.%d/EIG.2"%(ik+1)).text.split() )))
               self.eigen1 = np.array(eigen1)*RytoeV - self.fermi
               self.eigen2 = np.array(eigen2)*RytoeV - self.fermi

               return self.eigen1, self.eigen2

    def write_proj(self,filename='proj'):
        """
        Write the projection array in a numpy file
        """
        np.savez(filename,proj=self.proj,weights=self.weights)
            
    def get_proj(self):
        """ Return projections
        """
        datafile_xml = self.datafile_xml

        if self.spin_components == 1 or self.spin_components == 4:
           proj  = zeros([self.nkpoints,self.nproj,self.nbands],dtype=complex)

           # version 6.1
           if self.qe_version == '6.1':
              for ik in range(self.nkpoints):
                  for ip in range(self.nproj):
                      projlist    = self.datafile_xml.find("PROJECTIONS/K-POINT.%d/ATMWFC.%d" % (ik+1,ip+1) ).text.splitlines()[1:-1]
                      proj[ik,ip] = [ (lambda x,y: complex(float(x),float(y)))(*c.split(',')) for c in projlist ]

              self.proj = np.array(proj)

              return proj

           # version 6.7
           elif self.qe_version == '6.7' or self.qe_version=='7.0':
              data_atomic_wfc = self.datafile_xml.findall("EIGENSTATES/PROJS/ATOMIC_WFC")
              for ik in range(self.nkpoints):
                  for ip in range(self.nproj):
                      i_data = ik*self.nproj + ip
                      projlist = data_atomic_wfc[i_data].text.splitlines()[1:-1]
                      atom_aux = []
                      for c in projlist:
                          z = float(c.split()[0]) + 1.0j*float(c.split()[1])
                          atom_aux.append(z)
                      proj[ik,ip] = atom_aux
              
              self.proj = np.array(proj)

              return proj

           # Spin polarized
        elif self.spin_components == 2:
             print('return spin polarized projections')
           
             if self.qe_version == '6.1':
                proj1 = zeros([self.nkpoints,self.nproj,self.nbands],dtype=complex)
                proj2 = zeros([self.nkpoints,self.nproj,self.nbands],dtype=complex)

                for ik in range(self.nkpoints):
                    for ip in range(self.nproj):
                        projlist1    = self.datafile_xml.find("PROJECTIONS/K-POINT.%d/SPIN.1/ATMWFC.%d" % (ik+1,ip+1) ).text.splitlines()[1:-1]
                        projlist2    = self.datafile_xml.find("PROJECTIONS/K-POINT.%d/SPIN.2/ATMWFC.%d" % (ik+1,ip+1) ).text.splitlines()[1:-1]
                        proj1[ik,ip] = [ (lambda x,y: complex(float(x),float(y)))(*c.split(',')) for c in projlist1 ]
                        proj2[ik,ip] = [ (lambda x,y: complex(float(x),float(y)))(*c.split(',')) for c in projlist2 ]

                self.proj1 = np.array(proj1)
                self.proj2 = np.array(proj2)

                return proj1, proj2

           # Two independent spinors
             elif self.qe_version == '6.7' or self.qe_version=='7.0':
                  data_atomic_wfc = self.datafile_xml.findall("EIGENSTATES/PROJS/ATOMIC_WFC")
                  proj1 = zeros([self.nkpoints,self.nproj,self.nbands],dtype=complex)
                  proj2 = zeros([self.nkpoints,self.nproj,self.nbands],dtype=complex)
                  
                  for ik in range(self.nkpoints):
                      for ip in range(self.nproj):
                          i_data1 = ik*self.nproj + ip
                          i_data2 = (ik+self.nkpoints)*self.nproj + ip
                          projlist1 = data_atomic_wfc[i_data1].text.splitlines()[1:-1]
                          projlist2 = data_atomic_wfc[i_data2].text.splitlines()[1:-1]
                          atom_aux1, atom_aux2 = [], []
                          for c in projlist1:
                              z = float(c.split()[0]) + 1.0j*float(c.split()[1])
                              atom_aux1.append(z)
                          for c in projlist2:
                              z = float(c.split()[0]) + 1.0j*float(c.split()[1])
                              atom_aux2.append(z)
                          proj1[ik,ip] = atom_aux1
                          proj2[ik,ip] = atom_aux2

                  self.proj1 = np.array(proj1)
                  self.proj2 = np.array(proj2)

                  return proj1, proj2
       
    def shift_bands(self,qpcorrection,vb,cb):
        """
        Shift band structure, e.g. to account for a G0W0 run.

        The idea is to shift the bands by the qp corrections in order to use 
        the weights from a projwfc calculation.

        Note that the path used in QE must be the same as the one used in Yambo

        - vb and cb allow for tuning the bands that are to be corrected
        """

        for ib in  range(self.nbands-vb,self.bands,self.nbands+cb): 
            self.eigen[:,ib] = self.eigen[:,ib]+qpcorrection[:,ib]
 
    def __str__(self):
        s  = "nbands:   %d\n"%self.nbands
        s += "nkpoints: %d\n"%self.nkpoints
        if(self.qe_version=='7.0'):
            for n,state in enumerate(self.states):
                s += "n: %3d -> iatom:%3d atype:%2s wfc:%d l:%s j:%s m_j:%s\n"%(n,state['iatom'],state['atype'],state['wfc'],str(state['l']),str(state['j']),str(state['m_j']))
            return s

        else:
            for n,state in enumerate(self.states):
                s += "n: %3d -> iatom:%3d atype:%2s wfc:%d j:%s l:%s m:%s m_j:%s\n"%(n,state['iatom'],state['atype'],state['wfc'],str(state['j']),str(state['l']),str(state['m']),str(state['m_j']))
            return s<|MERGE_RESOLUTION|>--- conflicted
+++ resolved
@@ -79,14 +79,9 @@
         try:
             f = open("%s/%s"%(path,output_filename),'r')
         except:
-<<<<<<< HEAD
-            raise FileNotFoundError("The output file of projwfc.x: %s was not found. Either run calculation or specify \
-                                    different name with argument 'output_filename'"%output_filename)
-=======
             import sys
             print("The output file of projwfc.x: %s was not found"%output_filename)
             sys.exit(1)
->>>>>>> 441b8940
 
         if(qe_version=='7.0'):
             states = []
