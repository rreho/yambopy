# Copyright (C) 2018 Henrique Pereira Coutada Miranda
# All rights reserved.
#
# This file is part of yamboparser
#
import os
import re
import numpy as np

#we try to use netcdf
try:
    from netCDF4 import Dataset
except ImportError:
    _has_netcdf = False
else:
    _has_netcdf = True

def if_has_netcdf(f):
    if _has_netcdf:
        return f
    
class YamboFile(object):
    """
    This is the Yambo file class.
    It takes as input a filename produced by yambo.
    Can be a netcdf or a text file

    List of supported NETCDF files:
        -> ndb.QP

    List of supported text files:
        -> r-*_em?1_*_gw0
        -> o-*.qp
    """
    _output_prefixes = ['o-']
    _report_prefixes = ['r-','r.']
    _log_prefixes    = ['l-','l.','l_']
    _netcdf_prefixes = ['ns','ndb']
    _netcdf_sufixes  = {'QP':'gw','HF_and_locXC':'hf'}
    _outputs_type = {'output_abs':'eps','output_loss':'eel','output_alpha':'alpha', 'output_jdos':'jdos'}

    def __init__(self,filename,folder='.',**parse_kwargs):
        self.filename = filename
        self.folder = folder
        self.errors = [] #list of errors
        self.warnings = [] #list of warnings
        self.memstats = [] #list of memory allocation statistics
        self.data = {} #dictionary containing all the important data from the file
        self.kpoints = {}
        self.timing = []

        #get the type of file
        self.type = YamboFile.get_filetype(filename,folder)

        #if needed read the lines
        if self.type in ['output_gw', 'log', 'report', 'output_abs', 'output_loss', 'output_alpha', 'output_jdos',]:
            #read lines from file
            with open(os.path.join(folder,filename),'r') as f:
                self.lines = f.readlines()
            
        #parse the file
        self.parse(**parse_kwargs)
    
    @staticmethod
    def get_filetype(filename,folder):
        """
        Get the type of file
        """
        type = 'unknown'
        basename = os.path.basename(filename)
        if any(basename.startswith(prefix) for prefix in YamboFile._output_prefixes):
            #read lines from file
            with open(os.path.join(folder,basename),'r') as f:
                lines = f.readlines()

            #get the line with the title
            title = lines[14]

            if 'GW' in title or '.qp' in filename:
                 type = 'output_gw'
            
            else:
                for key, val in list(zip(YamboFile._outputs_type.keys(),YamboFile._outputs_type.values())):
                    if val in filename: type = key

        elif any(basename.startswith(prefix) for prefix in YamboFile._report_prefixes):
            type = 'report'
        elif any(basename.startswith(prefix) for prefix in YamboFile._log_prefixes):
            type = 'log'
        elif any(basename.startswith(prefix) for prefix in YamboFile._netcdf_prefixes):
            for sufix in YamboFile._netcdf_sufixes:
                if basename.endswith(sufix):
                    type = 'netcdf_%s'%YamboFile._netcdf_sufixes[sufix]
                    break

        return type

    def parse(self,**parse_kwargs):
        """ Parse the file
            Add here things to read log and report files...
        """
<<<<<<< HEAD
        if   self.type == 'netcdf_gw': self.parse_netcdf_gw()
        elif self.type == 'netcdf_hf': self.parse_netcdf_hf()
        elif self.type in ['output_gw', 'output_abs', 'output_loss', 'output_alpha', 'output_jdos']: self.parse_output()
        elif self.type == 'log': self.parse_log()
        elif self.type == 'report'  : self.parse_report()
=======
        if   self.type == 'netcdf_gw': self.parse_netcdf_gw(**parse_kwargs)
        elif self.type == 'netcdf_hf': self.parse_netcdf_hf(**parse_kwargs)
        elif self.type in ['output_gw', 'output_abs', 'output_loss', 'output_alpha', 'output_jdos']: self.parse_output(**parse_kwargs)
        elif self.type == 'log': self.parse_log(**parse_kwargs)
        elif self.type == 'report'  : self.parse_report(**parse_kwargs)
>>>>>>> b616cd21

    def parse_output(self,**parse_kwargs):
        """ Parse an output file from yambo,
        """
        zip_tags = parse_kwargs.get('zip_tags',False) #flag--default behavior is to do nothing
        #get the tags of the columns
        if self.type in YamboFile._outputs_type.keys():  #== "output_absorption":
            tags = [tag.strip() for tag in re.findall('([ `0-9a-zA-Z\-\/]+)\[[0-9]\]',''.join(self.lines))]
        if self.type == "output_gw":
            tags = [line.replace('(meV)','').replace('Sc(Eo)','Sc|Eo') for line in self.lines if all(tag in line for tag in ['K-point','Band','Eo'])][0]
            tags = tags[2:].strip().split()
        table = np.loadtxt(self.lines)
        _kdata ={}
        k_index =[ str(int(i)) for i in table[:,0]] # first column  has kpoints
        for ind in range(len(k_index)):
            for itag in range(len(tags)):
                 if k_index[ind] not in list(_kdata.keys()):
                     _kdata[k_index[ind]] = {}
                 try:
                     _kdata[k_index[ind]][tags[itag]].append(table[ind,itag]) #errors when you have multiple qp? IndexError: index 5 is out of bounds for axis 1 with size 5
                 except KeyError:
                     _kdata[k_index[ind]][tags[itag]]  = [ table[ind,itag] ]

        self.data = _kdata
        if (zip_tags): #combines tags such that keys refer to the columns in data file
            self.data = dict(zip(tags,table.T))

    @if_has_netcdf
    def parse_netcdf_gw(self,**parse_kwargs):
        """ Parse the netcdf gw file
        """
        data = {}

        filename = '%s/%s'%(self.folder,self.filename)
        with Dataset(filename) as f:

            #quasiparticles table
            qp_table  = f.variables['QP_table'][:]
            data['Kpoint_index'] = qp_table[2]
            data['Band'] = qp_table[0]
            print(qp_table.shape)
            if qp_table.shape[0] == 4: # spin polarized
                data['Spin_pol'] = qp_table[3]
            data['qp_table'] = qp_table[:]  # ib, ik, ,(isp if spin polarized)
            #qpoints
            data['Kpoint']   = f.variables['QP_kpts'][:].T

            #quasi-particles
            if 'QP_E_Eo_Z' in f.variables:
                #old format
                qp = f.variables['QP_E_Eo_Z'][:]
                qp = qp[0]+qp[1]*1j
                data['E'],  data['Eo'], data['Z'] = qp.T
                data['E-Eo'] = data['E']  -  data['Eo']
                self.data=data
            else:
                #new format
                E  = f.variables['QP_E'][:]
                data['E'] = E[:,0] + E[:,1]*1j
                Eo = f.variables['QP_Eo'][:]
                data['Eo']= np.array(Eo,dtype=data['E'].dtype)
                Z  = f.variables['QP_Z'][:]
                data['Z'] = Z[:,0] + Z[:,1]*1j
                data['E-Eo'] = data['E']  -  data['Eo']
                self.data=data

    @if_has_netcdf
    def parse_netcdf_hf(self,**parse_kwargs):
        """ Parse the netcdf hf file (ndb.HF_and_locXC)
        """
        data = {}

        f = Dataset(os.path.join(self.folder,self.filename))

        pars = f.variables['PARS'][:]

        data['nkpoints'] = int(pars[0])
        data['nbands'] = int(pars[1])
        #data['QP_table'] = f.variables['QP_table'][:]

        #old format
        if 'Sx_Vxc' in f.variables:
            hf = f.variables['Sx_Vxc'][:]
            if hf.shape[0]%8 ==0 :
                qp =  hf.reshape(-1,8)
                ib, ibp, ik, isp, rsx, isx, revx, imvx = qp.T
            else:
                qp =  hf.reshape(-1,7)
                ib, ibp, ik, rsx, isx, revx, imvx = qp.T
            data['Sx'] = rsx + isx*1j
            data['Vxc'] = revx + imvx*1j
        #new format
        else:
            Sx  = f.variables['Sx'][:]
            data['Sx'] = Sx[:,0] + Sx[:,1]*1j
            Vxc = f.variables['Vxc'][:]
            data['Vxc'] = Vxc[:,0] + Vxc[:,1]*1j
            
        self.data=data
        f.close()

    def parse_report(self,**parse_kwargs):
        """ Parse the report files.
            produces output of this nature:
            { k-index1  : { 'dft_enrgy':[...], 'qp_energy':[...] },
              k-index2  :{...}
            }
            k-index is the kpoint at which the yambo calculation was
            done.
        """
        # start with check for  failure due to error:
        err = re.compile('^\s+?\[ERROR\]\s+?(.*)$')
        kpoints = re.compile('^  [A-X*]+\sK\s\[([0-9]+)\]\s[:](?:\s+)?([0-9.E-]+\s+[0-9.E-]+\s+[0-9.E-]+)\s[A-Za-z()\s*.]+[0-9]+[A-Za-z()\s*.]+([0-9.]+)')
        memory = re.compile('^\s+?<([0-9a-z-]+)> ([A-Z0-9]+)[:] \[M  ([0-9.]+) Gb\]? ([a-zA-Z0-9\s.()\[\]]+)?')
        timing = re.compile('\s+?[A-Za-z]+iming\s+?[A-Za-z/\[\]]+[:]\s+?([a-z0-9-]+)[/]([a-z0-9-]+)[/]([a-z0-9-]+)')
        self.memstats.extend([ line for line in self.lines if memory.match(line)])
        for line in self.lines:
            if err.match(line):
                if 'STOP' in err.match(line).groups()[0]:
                    # stop parsing, this is a failed calc.
                    self.errors.append(err.match(line).groups()[0])
                    return
            if timing.match(line):
                self.timing.append(timing.match(line).groups()[0] )
            if kpoints.match(line):
                kindx, kpt, wgt = kpoints.match(line).groups()
                self.kpoints[str(int(kindx))] =  [ float(i.strip()) for i in kpt.split()]

        full_lines = '\n'.join(self.lines)
        qp_regx = re.compile('(^\s+?QP\s\[eV\]\s@\sK\s\[\d+\][a-z0-9E:()\s.-]+)(.*?)(?=^$)',re.M|re.DOTALL)
        kp_regex = re.compile('^\s+?QP\s\[eV\]\s@\sK\s\[(\d+)\][a-z0-9E:()\s.-]+$')
        spliter = re.compile('^(B[=]\d+\sEo[=]\s+?[E0-9.-]+\sE[=]\s+?[E0-9.-]+\sE[-]Eo[=]\s+?[E0-9.-]+\sRe[(]Z[)][=]\s+?[E0-9.-]+\sIm[(]Z[)][=]\s?[E0-9.-]+\snlXC[=]\s+?[E0-9.-]+\slXC[=]\s+?[E0-9.-]+\sSo[=]\s+?[E0-9.-]+)')
        extract = re.compile('B[=](\d+)\sEo[=](?:\s+)?([E0-9.-]+)\sE[=](?:\s+)?([E0-9.-]+)\sE[-]Eo[=](?:\s+)?([E0-9.-]+)\sRe[(]Z[)][=](?:\s+)?([E0-9.-]+)\sIm[(]Z[)][=](?:\s+)?[E0-9.-]+\snlXC[=](?:\s+)?([E0-9.-]+)\slXC[=](?:\s+)?([E0-9.-]+)\sSo[=](?:\s+)?([E0-9.-]+)')
        qp_lines = qp_regx.findall(full_lines)
        qp_results ={}
        for each in qp_lines: # first group of qp data, shares k-point index
            kp_index = None
            kp_results={'bindex':[],'dft_energy':[],'qp_energy':[],'qp_correction':[],
                        'z_factor':[],'non_local_xc':[],'local_xc':[],'selfenergy_c':[]}
            for line in each: # different band indexes =B
                if kp_regex.match(line):
                    kp_index = str(int(kp_regex.match(line).groups()[0]))
                else: #  data line B=x Eo = y ..
                    data_lines = [ i for i in spliter.split(line) if i.strip()]
                    for qp_data in data_lines:
                        bindex, dft_energy, qp_energy, qp_correction, z_factor, \
                        non_local_xc, local_xc, selfenergy_c = [float (i) for i in extract.match(qp_data).groups()]
                        kp_results['bindex'].append(bindex)
                        kp_results['dft_energy'].append(dft_energy)
                        kp_results['qp_energy'].append(qp_energy)
                        kp_results['qp_correction'].append(qp_correction)
                        kp_results['z_factor'].append(z_factor)
                        kp_results['non_local_xc'].append(non_local_xc)
                        kp_results['local_xc'].append(local_xc)
                        kp_results['selfenergy_c'].append(selfenergy_c)
            qp_results[kp_index] = kp_results
        self.data = qp_results

    def get_type(self):
        """ Get the type of file
        """
        return self.type

    def has_errors(self):
        #check if the list is empty
        return not not self.errors

    def get_errors(self):
        """ Check if this is a report file and if it contains errors
        """
        if self.type == 'report':
            return self.errors
        return False

    def get_data(self):
        """ Get the data from this file as a dictionary
        """
        pass

    def parse_log(self,**parse_kwargs):
        """ Get ERRORS and WARNINGS from  l-*  file, useful for debugging
        """
        warning = re.compile('^\s+?<([0-9a-z-]+)> ([A-Z0-9]+)[:] \[(WARNING)\]? ([a-zA-Z0-9\s.()\[\]]+)?')
        error = re.compile('^\s+?<([0-9a-z-]+)> ([A-Z0-9]+)[:] \[(ERROR)\]? ([a-zA-Z0-9\s.()\[\]]+)?')
        self.warnings.extend([ line for line in self.lines if warning.match(line)])
        self.errors.extend([ line for line in self.lines if error.match(line)])


    def __bool__(self):
        if self.type == 'unknown':
            return False
        else:
            return True
    __nonzero__=__bool__

    def __str__(self):
        return "type: %9s   file: %s/%s"%(self.type, self.folder, self.filename)
<|MERGE_RESOLUTION|>--- conflicted
+++ resolved
@@ -99,19 +99,11 @@
         """ Parse the file
             Add here things to read log and report files...
         """
-<<<<<<< HEAD
-        if   self.type == 'netcdf_gw': self.parse_netcdf_gw()
-        elif self.type == 'netcdf_hf': self.parse_netcdf_hf()
-        elif self.type in ['output_gw', 'output_abs', 'output_loss', 'output_alpha', 'output_jdos']: self.parse_output()
-        elif self.type == 'log': self.parse_log()
-        elif self.type == 'report'  : self.parse_report()
-=======
         if   self.type == 'netcdf_gw': self.parse_netcdf_gw(**parse_kwargs)
         elif self.type == 'netcdf_hf': self.parse_netcdf_hf(**parse_kwargs)
         elif self.type in ['output_gw', 'output_abs', 'output_loss', 'output_alpha', 'output_jdos']: self.parse_output(**parse_kwargs)
         elif self.type == 'log': self.parse_log(**parse_kwargs)
         elif self.type == 'report'  : self.parse_report(**parse_kwargs)
->>>>>>> b616cd21
 
     def parse_output(self,**parse_kwargs):
         """ Parse an output file from yambo,
