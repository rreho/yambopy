__pycache__
build
*.egg-info
dist
.DS_store
<<<<<<< HEAD
save_flow
=======
git.sh
>>>>>>> 67741d83
<|MERGE_RESOLUTION|>--- conflicted
+++ resolved
@@ -3,8 +3,5 @@
 *.egg-info
 dist
 .DS_store
-<<<<<<< HEAD
 save_flow
-=======
-git.sh
->>>>>>> 67741d83
+git.sh