# Copyright (C) 2015 Henrique Pereira Coutada Miranda, Alejandro Molina-Sanchez
# All rights reserved.
#
# This file is part of yambopy
#
#
from subprocess import Popen, PIPE
import os
import json
from time import sleep
import re

class YamboIn():
    """ Class to read, write, create and manipulate yambo input files with python.
    """

    #Regular expressions
    _variaexp   = '([A-Za-z\_0-9]+(?:\_[A-Za-z]+)?)' #variables names
    _numexp     = '([+-]?\d+(?:\.\d+)?(?:[eE][-+]?\d+)?)' #number
    _spacexp    = '(?:[ \t]+)?' #space
    _stringexp  = '["\']([a-zA-Z0-9_ ]+?)["\']' #string
    _arrayexp   = '%'+_spacexp+_variaexp+'\s+(?:\#.+)?((?:(?:\s|\.|[+-]?\d)+?\|)+)\s+([a-zA-Z]+)?' #arrays
    _complexexp = '\('+_spacexp+_numexp+_spacexp+','+_spacexp+_numexp+_spacexp+'\)' #complex numbers
    _runexp     = '([a-zA-Z0-9_]+)' #runlevels
    # list of available runlevels to be stored in the arguments array
    _runlevels  = ['rim_cut','chi','em1s','bse','optics','bsk','bss',
                   'em1d','gw0','HF_and_locXC','setup','ppa','cohsex','life',
                   'collisions','negf','el_ph_scatt','el_el_scatt','excitons','wavefunction','fixsyms',
                   'QPDBs', 'QPDB_merge','RealTime','RT_X','RToccDos','RToccBnd','RToccEner',
                   'RToccTime','RTlifeBnd','amplitude','bzgrids','Random_Grid','gkkp','el_ph_corr','WRbsWF','Select_energy', 'RTDBs','photolum','kpts_map',
                   'RTtime','RToccupations','RTfitbands']

    def __init__(self,args='',folder='.',vim=True,filename='yambo.in'):
        """
        Initialize a yambo `input` file.

        Arguments:
            args: if specified yambopy will run yambo, read the generated input file and initialize the class with those variables.
            folder: the folder where the SAVE directory is located
            vim: if yambo is compiled using vim as an editor this variable should be set as True because then `yambopy` will close vim.
            A new argument for yambo '-Q' tells yambo to not call vim.
            filename: the name of the input file to be read. Can be used to read a file in the hardrive:
            .. code-block:: python
                y = YamboIn(filename='somefile.in')
                print y
            if the variable args was used then the filename should be left as `yambo.in` because that's the default input filename that yambo will write.
        """
        self.folder = folder
        self.yamboargs = args

        #the type of the variables is determined from the type of variable in this dictionary
        self.variables = {} #here we will store the values of the variables
        self.arguments = [] #here we will store the arguments

        # if we initalize the class with arguments we call yambo to generate the input file
        if args != '':
            workdir = os.getcwd()
            os.chdir(folder)
            os.system('rm -f %s'%filename)
            yambo = Popen(args, stdout=PIPE, stderr=PIPE, stdin=PIPE, shell=True)
            # if yambo calls vim we have to close it. We just want the generic input file
            # that yambo generates.
            if vim: yambo.stdin.write(":q!\n")
            yambo.wait()
            os.chdir(workdir)
            self.read_file(filename="%s/%s"%(folder,filename))
        else:
            if filename:
                self.read_file(filename="%s/%s"%(folder,filename))

    def __getitem__(self,key):
        """ Get the value of a variable in the input file
        """
        return self.variables[key]

    def __setitem__(self,key,value):
        """ Set the value of a variable in the input file
        """
        #if the units are not specified, add them
        if type(value) == list and str not in map(type,value):
            value = [value,'']
            value = [value,'']
        if type(value) in [int,float,complex]:
            value = [value,'']
        self.variables[key] = value

    def __delitem__(self,key):
        """ Remove a keyword from the dicitonary
        """
        del self.variables[key]

    def read_file(self,filename='yambo.in'):
        """ Read the variables from a file
        """
        try:
            yambofile = open(filename,"r")
        except IOError:
            print('Could not read the file %s'%filename)
            print('Something is wrong, yambo did not create the input file. Or the file you are trying to read does not exist')
            print('command: %s'%self.yamboargs)
            print('folder:  %s/'%self.folder)
            exit()
        inputfile = self.read_string(yambofile.read())
        yambofile.close()

    def add_dict(self,variables):
        """ Add a dictionary containing variables to the current inputfile
        """
        self.variables.update(variables)

    def read_string(self,inputfile):
        """ Read the input variables from a string
        """
        var_real     = re.findall(self._variaexp + self._spacexp + '='+ self._spacexp +
                                  self._numexp + self._spacexp + '([A-Za-z]+)?',inputfile)
        var_string   = re.findall(self._variaexp + self._spacexp + '='+ self._spacexp + self._stringexp, inputfile)
        var_array    = re.findall(self._arrayexp,inputfile)
        var_complex  = re.findall(self._variaexp + self._spacexp + '='+ self._spacexp + self._complexexp + self._spacexp + '([A-Za-z]+)?', inputfile)
        var_runlevel = re.findall(self._runexp + self._spacexp, inputfile)

        # Determination of the arguments
        for key in self._runlevels:
            if key in var_runlevel:
                self.arguments.append(key)

        #float variables
        for var in var_real:
            name, value, unit = var
            self[name] = [float(value),unit]

        #string variables
        for var in var_string:
            name, string = var
            self[name] = string

        #complex variables
        for var in var_complex:
            name, real, imag, unit = var
            self[name] = [complex(float(real),float(imag)),unit]

        #array variables
        for var in var_array:
            name, array, unit = var
            array = [val.strip() for val in array.split('|')[:-1]]
            self[name] = [array,unit]

        return {"arguments": self.arguments, "variables": self.variables}

    def optimize(self,conv,variables=('all',),run=lambda x: None,ref_run=True):
        """ Function to to make multiple runs of yambo to converge calculation parameters
            Input:
            A dictionary conv that has all the variables to be optimized
            A list fo the name of the variables in the dicitonary that are to be optimized
            A function run that takes as input the name of the inputfile (used to run yambo)
            A boolean ref_run that can disable the submitting of the reference run (see scripts/plot_cv.py)
            .. code-block:: python
                def run(filename):
                    os.system('yambo -F %s'%filename)
        """
        name_files = []

        #check which variables to optimize
        if 'all' in variables:
            variables = conv.keys()

        #save all the variables
        backup = {}
        for var in variables:
            backup[var] = self[var]

        #add units to all the variables (to be improved!)
        for key,value in conv.items():
            if type(value[-1]) != str and type(value[0]) == list:
                conv[key] = [value,'']

        #make a first run with all the first elements
        reference = {}
        for key,value in conv.items():
            values, unit = value
            reference[key] = [values[0],unit]
            self[key] = [values[0],unit]
        #write the file and run
        if ref_run==True:
            self.write( "%s/reference.in"%(self.folder) )
            run('reference.in')
        else:
            print 'Reference run disabled.'

        #converge one by one
        for key in [var for var in conv.keys() if var in variables]:
            values, unit = conv[key]
            #put back the original values of the variables
            for var in variables:
                self[var] = reference[var]
            #change the other variables
            if type(values[0])==str:
                for string in values[1:]:
                    filename = "%s_%s"%(key,string)
                    self[key] = string
                    self.write( self.folder + filename )
                    run(filename+".in")
                continue
            if type(values[0])==float:
                for val in values[1:]:
                    filename = "%s_%12.8lf"%(key,val)
                    self[key] = [val,unit]
                    self.write( "%s/%s.in"%(self.folder,filename) )
                    run(filename+".in")
                continue
            if type(values[0])==int:
                for val in values[1:]:
                    filename = "%s_%05d"%(key,val)
                    self[key] = [val,unit]
                    self.write( "%s/%s.in"%(self.folder,filename) )
                    run(filename+".in")
                continue
            if type(values[0])==list:
                for array in values[1:]:
                    filename = "%s_%s"%(key,"_".join(map(str,array)))
                    self[key] = [array,unit]
                    self.write( "%s/%s.in"%(self.folder,filename) )
                    run(filename+".in")
                continue
            if type(values[0])==complex:
                for value in values[1:]:
                    filename = "%s_%lf_%lf"%(key,value.real,value.imag)
                    self[key] = [value,unit]
                    self.write( "%s/%s.in"%(self.folder,filename) )
                    run(filename+".in")
                continue
            raise ValueError( "unknown type for variable:", key )

        #put back the original values of the variables
        for var in variables:
            self[var] = backup[var]

        return name_files

    def write(self,filename='yambo.in'):
        """ Write a yambo input file
        """
        f = open(filename,"w")
        f.write(str(self))
        f.close()

    def pack(self,filename):
        """ Pack all the data of this structure in a `.json` file
        """
        f = open(filename,'w')
        json.dump(f,[self.arguments,self.real,self.string,self.complex,self.array],indent=5)
        f.close()

    def __str__(self):
        """  Returns the input file as a string
        """
        s  = ""

        #arguments
        s += "\n".join(self.arguments)+'\n'

        for key,value in self.variables.items():
            if type(value)==str or type(value)==unicode:
                s+= "%s = %10s\n"%(key,"'%s'"%value)
                continue
            if type(value[0])==float:
                val, unit = value
                s+="%s = %lf %s\n"%(key,val,unit)
                continue
            if type(value[0])==int:
                val, unit = value
                s+="%s = %d %s\n"%(key,val,unit)
                continue
            if type(value[0])==list:
                array, unit = value
                if type(array[0])==list:
                    s+='%% %s\n'%key
                    for l in array:
                        s+="%s \n"%(" | ".join(map(str,l))+' | ')
                    s+='%s'%unit
                    s+='%\n'
                else:
                    s+="%% %s\n %s %s \n%%\n"%(key," | ".join(map(str,array))+' | ',unit)
                continue
            if type(value[0])==complex:
                value, unit = value
                s+="%s = (%lf,%lf) %s\n"%(key,value.real,value.imag,unit)
<<<<<<< HEAD
=======
                continue
>>>>>>> d292b756
            raise ValueError( "Unknown type %s for variable: %s" %( type(value), key) )
        return s<|MERGE_RESOLUTION|>--- conflicted
+++ resolved
@@ -284,9 +284,5 @@
             if type(value[0])==complex:
                 value, unit = value
                 s+="%s = (%lf,%lf) %s\n"%(key,value.real,value.imag,unit)
-<<<<<<< HEAD
-=======
-                continue
->>>>>>> d292b756
             raise ValueError( "Unknown type %s for variable: %s" %( type(value), key) )
         return s