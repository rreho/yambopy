#
# License-Identifier: GPL
#
# Copyright (C) 2024 The Yambo Team
#
# Authors: HPC, AMS, FP, RR
#
# This file is part of the yambopy project
#
import os
import numpy as np
import matplotlib.pyplot as plt
from netCDF4 import Dataset
from itertools import product
from yambopy.units import ha2ev, I
from yambopy.plot.plotting import add_fig_kwargs,BZ_Wigner_Seitz
from yambopy.lattice import replicate_red_kmesh, calculate_distances, car_red, red_car
from yambopy.kpoints import get_path, get_path_car
from yambopy.tools.funcs import gaussian, lorentzian, boltzman_f, abs2
from yambopy.tools.string import marquee
from yambopy.tools.types import CmplxType
from yambopy.plot.bandstructure import YambopyBandStructure
from yambopy.tools.skw import SkwInterpolator
from yambopy.dbs.latticedb import YamboLatticeDB
from yambopy.dbs.electronsdb import YamboElectronsDB
from yambopy.dbs.qpdb import YamboQPDB

class ExcitonList():
    """
    Container class to perform operations on lists of excitons
    """
    def __init__(self,excitonlist):
        self.excitonlist = excitonlist

    def __str__(self):
        lines = []; app = lines.append
        for exciton in self.excitonlist:
            app( str(exciton.get_string(singleline=True)) )
        return "\n".join(lines)

class Exciton():
    """
    Basic container of data for a single exciton
    TODO: classify the excitons according to their symmetry
    """
    def __init__(self,energy,intensity,degeneracy,coeffs=None,wf=None):
        self.energy = energy
        self.intensity = intensity
        self.degeneracy = degeneracy
        self.coeffs = coeffs
        self.wf = wf

    def get_string(self,singleline=False):
        lines = []; app = lines.append
        app( 'energy:     %8.4'%self.energy )
        app( 'intensity:  %8.4'%self.intensity )
        app( 'degeneracy: %8d'%self.degeneracy )
        if singleline: return "".join(lines)
        return "\n".join(lines)
    
    def __str__(self):
        return self.get_string()

class YamboExcitonDB(object):
    """ Read the excitonic states database from yambo

        Exciton eigenvectors are arranged as eigenvectors[i_exc, i_kvc]
        Transitions are unpacked in table[ i_k, i_v, i_c, i_s_c, i_s_v ] (last two are spin indices)
    """
    def __init__(self,lattice,Qpt,eigenvalues,l_residual,r_residual,spin_pol='no',car_qpoint=None,q_cutoff=None,table=None,eigenvectors=None):
        if not isinstance(lattice,YamboLatticeDB):
            raise ValueError('Invalid type for lattice argument. It must be YamboLatticeDB')

        self.Qpt = Qpt
        self.lattice = lattice
        self.eigenvalues = eigenvalues
        self.l_residual = l_residual
        self.r_residual = r_residual
        #optional
        self.car_qpoint = car_qpoint
        self.q_cutoff = q_cutoff
        self.table = table
        self.eigenvectors = eigenvectors
        self.spin_pol = spin_pol

    @classmethod
    def from_db_file(cls,lattice,filename='ndb.BS_diago_Q1',folder='.',Load_WF=True):
        """ 
        Initialize this class from a file

        Set `Read_WF=False` to avoid reading eigenvectors for faster IO and memory efficiency.
        """
        path_filename = os.path.join(folder,filename)
        if not os.path.isfile(path_filename):
            raise FileNotFoundError("File %s not found in YamboExcitonDB"%path_filename)

        # Qpoint
        Qpt = filename.split("Q",1)[1]

        with Dataset(path_filename) as database:
            if 'BS_left_Residuals' in list(database.variables.keys()):
                # MN: using complex views instead of a+I*b copies to avoid memory duplication
                # Old (yet instructive) memory duplication code
                #rel,iml = database.variables['BS_left_Residuals'][:].T
                #rer,imr = database.variables['BS_right_Residuals'][:].T
                #l_residual = rel+iml*I
                #r_residual = rer+imr*I
                l_residual = database.variables['BS_left_Residuals'][:]
                r_residual = database.variables['BS_right_Residuals'][:]
                l_residual = l_residual.view(dtype=CmplxType(l_residual)).reshape(len(l_residual))
                r_residual = r_residual.view(dtype=CmplxType(r_residual)).reshape(len(r_residual))
            if 'BS_Residuals' in list(database.variables.keys()):
                # Compatibility with older Yambo versions
                rel,iml,rer,imr = database.variables['BS_Residuals'][:].T
                l_residual = rel+iml*I
                r_residual = rer+imr*I

            car_qpoint = None
            if 'Q-point' in list(database.variables.keys()):
                # Finite momentum
                car_qpoint = database.variables['Q-point'][:]/lattice.alat
            if Qpt=="1": car_qpoint = np.zeros(3)

            #energies
            eig =  database.variables['BS_Energies'][:]*ha2ev
            eigenvalues = eig[:,0]+eig[:,1]*I
                
            #eigenvectors
            table = None
            eigenvectors = None
            if Load_WF and 'BS_EIGENSTATES' in database.variables:
                eiv = database.variables['BS_EIGENSTATES'][:]
                #eiv = eiv[:,:,0] + eiv[:,:,1]*I
                #eigenvectors = eiv
                eigenvectors = eiv.view(dtype=CmplxType(eiv)).reshape(eiv.shape[:-1])
                table = database.variables['BS_TABLE'][:].T.astype(int)

            spin_vars = [int(database.variables['SPIN_VARS'][:][0]), int(database.variables['SPIN_VARS'][:][1])]
            if spin_vars[0] == 2 and spin_vars[1] == 1:
               spin_pol = 'pol'
            else:
               spin_pol = 'no'
        # Check if Coulomb cutoff is present
        path_cutoff = os.path.join(path_filename.split('ndb',1)[0],'ndb.cutoff')  
        q_cutoff = None
        if os.path.isfile(path_cutoff):
            with Dataset(path_cutoff) as database:
                bare_qpg = database.variables['CUT_BARE_QPG'][:]
                bare_qpg = bare_qpg[:,:,0]+bare_qpg[:,:,1]*I
                q_cutoff = np.abs(bare_qpg[0,int(Qpt)-1])

        return cls(lattice,Qpt,eigenvalues,l_residual,r_residual,spin_pol,q_cutoff=q_cutoff,car_qpoint=car_qpoint,table=table,eigenvectors=eigenvectors)

    @property
    def unique_vbands(self):
        return np.unique(self.table[:,1]-1)

    @property
    def unique_cbands(self):
        return np.unique(self.table[:,2]-1)

    @property
    def transitions_v_to_c(self):
        """Compute transitions from valence to conduction"""
        if hasattr(self,"_transitions_v_to_c"): return self._transitions_v_to_c
        uniq_v = self.unique_vbands
        uniq_c = self.unique_cbands
        transitions_v_to_c = dict([ ((v,c),[]) for v,c in product(uniq_v,uniq_c) ])

        #add elements to dictionary
        kidx = set()
        for eh,kvc in enumerate(self.table-1):
            k,v,c = kvc[0:3]
            kidx.add(k)
            transitions_v_to_c[(v,c)].append((k,eh))
        self.nkpoints = len(kidx)

        #make an array 
        for t,v in list(transitions_v_to_c.items()):
            if len(np.array(v)):
                transitions_v_to_c[t] = np.array(v)
            else:
                del transitions_v_to_c[t]

        self._transitions_v_to_c = transitions_v_to_c 
        return transitions_v_to_c

    @property
    def nkpoints(self): return max(self.table[:,0])

    @property
    def nvbands(self): return len(self.unique_vbands)

    @property
    def ncbands(self): return len(self.unique_cbands)

    @property
    def nbands(self): return self.ncbands+self.nvbands

    @property
    def mband(self): return max(self.unique_cbands)+1
 
    @property
    def ntransitions(self): return len(self.table)

    @property
    def nexcitons(self): return len(self.eigenvalues)
    
    @property
    def start_band(self): return min(self.unique_vbands)

    def write_sorted(self,prefix='yambo'):
        """
        Write the sorted energies and intensities to a file
        """
        #get intensities
        eig = self.eigenvalues.real
        intensities = self.get_intensities()

        #get sorted energies
        sort_e, sort_i = self.get_sorted()     

        #write excitons sorted by energy
        with open('%s_E.dat'%prefix, 'w') as f:
            for e,n in sort_e:
                f.write("%3d %12.8lf %12.8e\n"%(n+1,e,intensities[n])) 

        #write excitons sorted by intensities
        with open('%s_I.dat'%prefix,'w') as f:
            for i,n in sort_i:
                f.write("%3d %12.8lf %12.8e\n"%(n+1,eig[n],i)) 

    def get_nondegenerate(self,eps=1e-4):
        """
        get a list of non-degenerate excitons
        """
        non_deg_e   = [0]
        non_deg_idx = [] 

        #iterate over the energies
        for n,e in enumerate(self.eigenvalues):
            if not np.isclose(e,non_deg_e[-1],atol=eps):
                non_deg_e.append(e)
                non_deg_idx.append(n)

        return np.array(non_deg_e[1:]), np.array(non_deg_idx)

    def get_intensities(self):
        """
        get the intensities of the excitons
        """
        intensities = self.l_residual*self.r_residual
        intensities /= np.max(intensities)
        return intensities

    def get_sorted(self):
        """
        Return the excitonic weights sorted according to energy and intensity
        """
        #get intensities
        eig = self.eigenvalues.real
        intensities = self.get_intensities()

        #list ordered with energy
        sort_e = sorted(zip(eig, list(range(self.nexcitons))))

        #list ordered with intensity
        sort_i = sorted(zip(intensities, list(range(self.nexcitons))),reverse=True)

        return sort_e, sort_i 

    def get_degenerate(self,index,eps=1e-4):
        """
        Get degenerate excitons
        
        Args:
            eps: maximum energy difference to consider the two excitons degenerate in eV
        """
        energy = self.eigenvalues[index-1]
        excitons = [] 
        for n,e in enumerate(self.eigenvalues):
            if np.isclose(energy,e,atol=eps):
                excitons.append(n+1)
        return excitons

    def exciton_bs(self,energies,path,excitons=(0,),debug=False):
        """
        Calculate exciton band-structure
            
            Arguments:
            energies -> can be an instance of YamboElectronsDB or YamboQPDB
            path     -> Path object in reduced coordinates to use for plotting the band structure
            exciton  -> exciton index to plot
            spin     -> So far only spin_pol='no' (or spin-up only) is implemented. Can be extended to spin_pol='pol' (spin-polarized)
        """
        if self.eigenvectors is None:
            raise ValueError('This database does not contain Excitonic states,'
                              'please re-run the yambo BSE calculation with the WRbsWF option in the input file.')
        if isinstance(excitons, int):
            excitons = (excitons,)

        car_kpoints = self.lattice.car_kpoints
        rlat        = self.lattice.rlat
        bands_kpoints, band_indexes, path_car = get_path(car_kpoints,rlat,None,path,debug=debug) # None means the kpoints are already expanded

        if debug:
            import matplotlib.pyplot as plt
            kpoints = self.lattice.red_kpoints
            rep = list(range(-1,2))
            kpoints_rep, kpoints_idx_rep = replicate_red_kmesh(kpoints,repx=rep,repy=rep,repz=rep)
            for i,k in zip(band_indexes,bands_kpoints):
                x,y,z = k
                plt.text(x,y,i) 
            plt.scatter(kpoints_rep[:,0],kpoints_rep[:,1])
            plt.plot(path.kpoints[:,0],path.kpoints[:,1],c='r')
            plt.scatter(bands_kpoints[:,0],bands_kpoints[:,1])
            plt.show()
            exit()

        #get eigenvalues along the path
        max_val = max(self.unique_vbands)
        if isinstance(energies,YamboElectronsDB):
            #expand eigenvalues to the full brillouin zone
            if not energies.EXPAND: energies.expandEigenvalues()
            exc_energies = energies.eigenvalues[0] # SPIN-UP CHANNEL ONLY      
        elif isinstance(energies,YamboQPDB):
            if energies.min_band-1>self.start_band or energies.max_band<self.mband:
                print("[WARNING] BSE band range: {self.start_band+1} - {self.mband}\n \
                                 QP  band range: {energies.min_band} - {energies.max_band}")
            #expand the quasiparticle energies to the full brillouin zone
            QP_energies = energies.expand_eigenvalues(self.lattice)
            #deal with index mismatches
            max_band  =max(energies.max_band,self.mband)
            exc_energies = np.zeros((len(QP_energies),max_band))
            exc_energies[:,energies.min_band-1:energies.max_band] = QP_energies
            max_val = max_val - energies.min_band+1
        else:
            raise ValueError("Energies argument must be an instance of YamboElectronsDB or YamboQPDB. Got %s"%(type(energies)))

        exc_weights = self.get_exciton_weights(excitons)      
        exc_energies = exc_energies[band_indexes]
        exc_weights  = exc_weights[band_indexes]

        #make top valence band to be zero
        exc_energies -= max(exc_energies[:,max_val])
        
        return bands_kpoints, exc_energies, exc_weights, path_car 

    def arpes_intensity(self,energies_db,path,excitons,ax):   #,size=1,space='bands',f=None,debug=False): later on
        """
        FP: To be moved in yambopy/bse module
        """
        size=1 # luego lo ponemos como input variable 
        n_excitons = len(excitons)
        #
        kpath   = path
        # kpoints IBZ
        kpoints = self.lattice.red_kpoints
        rlat    = self.lattice.rlat

        # Expansion of IBZ kpoints to Path kpoints
        rep = list(range(-1,2))
        kpoints_rep, kpoints_idx_rep = replicate_red_kmesh(kpoints,repx=rep,repy=rep,repz=rep)
        band_indexes = get_path(kpoints_rep,rlat,None,path)[1]
        band_kpoints = np.array(kpoints_rep[band_indexes])
        band_indexes = kpoints_idx_rep[band_indexes]

        # Eigenvalues Full BZ
        # Dimension nk_fbz x nbands
        energies = energies_db.eigenvalues[self.lattice.kpoints_indexes]

        # Calculate omega
        # omega_vk,lambda = e_(v,k-q) + omega_(lambda,q) only for q=0
        '''
        omega_vkl = np.zeros([self.nkpoints, self.nvbands,n_excitons])
        for i_l,exciton in enumerate(excitons):
            for i_k in range(self.nkpoints):
                for i_v in range(self.nvbands):
                    i_v2 = self.unique_vbands[i_v]
                    # omega_vk,lambda      = e_(v,k-q) + omega_(lambda,q)
                    omega_vkl[i_k,i_v,i_l] = energies[i_k,i_v2] + self.eigenvalues.real[exciton-1]

        '''
        omega_vkl = self.calculate_omega(energies,excitons)
        rho       = self.calculate_rho(excitons)
        # Calculate rho's
        # rho_vk = Sum_{c} |A_cvk|^2
#        rho = np.zeros([self.nkpoints, self.nvbands, n_excitons])


#        for i_exc, exciton in enumerate(excitons):
#            # get the eigenstate
#            eivec = self.eigenvectors[exciton-1]
#            for t,kvc in enumerate(self.table):
#                k,v,c = kvc[0:3]-1    # This is bug's source between yambo 4.4 and 5.0 check all this part of the class
#                i_v = v - self.nvbands                    # index de VB bands (start at 0)
#                i_c = c - self.ncbands - self.nvbands     # index de CB bands (start at 0)
#                rho[k,i_v,i_exc] += abs2(eivec[t])

        # Eigenvalues Path contains in Full BZ
        energies_path  = energies[band_indexes]
        rho_path       = rho[band_indexes]
        omega_vkl_path = omega_vkl[band_indexes]

        #make top valence band to be zero
        energies_path -= max(energies_path[:,max(self.unique_vbands)])

        plot_energies = energies_path[:,self.start_band:self.mband]
  
        # LDA or GW band structure
        ybs_bands = YambopyBandStructure(plot_energies, band_kpoints, kpath=kpath)


        # Intensity Plot
        print('shape energies_path')
        nkpoints_path=energies_path.shape[0]
        #exit()
        # Intensity histogram
        # I(k,omega_band)
        omega_band = np.arange(0.0,7.0,0.01)
        n_omegas = len(omega_band)
        Intensity = np.zeros([n_omegas,nkpoints_path]) 
        Im = 1.0j
           #for i_o in range(n_omegas):

        for i_o in range(n_omegas):
            for i_k in range(nkpoints_path):
                for i_v in range(self.nvbands):
                    for i_exc in range(n_excitons):
                        delta = 1.0/( omega_band[i_o] - omega_vkl_path[i_k,i_v,i_exc] + Im*0.2 )
                        Intensity[i_o,i_k] += rho_path[i_k,i_v,i_exc]*delta.imag

        distances = [0]
        distance = 0
        for nk in range(1,nkpoints_path):
            distance += np.linalg.norm(band_kpoints[nk]-band_kpoints[nk-1])
            distances.append(distance)
        distances = np.array(distances)
        X, Y = np.meshgrid(distances, omega_band)
        import matplotlib.pyplot as plt
        #plt.imshow(Intensity, interpolation='bilinear',cmap='viridis_r')
        plt.pcolor(X, Y, Intensity,cmap='viridis_r',shading='auto')
        # Excitonic Band Structure
        for i_v in range(self.nvbands):
            for i_exc in range(n_excitons):
                plt.plot(distances,omega_vkl_path[:,i_v,i_exc],color='w',lw=0.5) 
        # Electronic Band Structure
       
        for i_b in range(energies_db.nbands):
            plt.plot(distances,energies_path[:,i_b],lw=1.0,color='r')
        plt.xlim((distances[0],distances[-1]))
        plt.ylim((-5,10))
        plt.show()
        exit()

        # ARPES band structure
        ybs_omega = []
        for i_exc in range(n_excitons):
            plot_omega    = omega_vkl_path[:,:,i_exc]
            plot_rho      = rho_path[:,:,i_exc]
            size *= 1.0/np.max(plot_rho)
            ybs_omega.append( YambopyBandStructure(plot_omega, band_kpoints, weights=plot_rho, kpath=kpath, size=size) )

        # Plot bands
        ybs_bands.plot_ax(ax,color_bands='black',lw_label=2)

        for ybs in ybs_omega:
            ybs.plot_ax(ax,color_bands='black',lw_label=0.1)

        return rho

    def calculate_omega(self,energies,excitons):
        """ 
        Calculate:
        omega_vk,lambda = e_(v,k-q) + omega_(lambda,q) only for q=0

        FP: To be moved in yambopy/bse module
        """

        n_excitons = len(excitons)
        omega_vkl = np.zeros([self.nkpoints, self.nvbands,n_excitons])
        for i_l,exciton in enumerate(excitons):
            for i_k in range(self.nkpoints):
                for i_v in range(self.nvbands):
                    i_v2 = self.unique_vbands[i_v]
                    # omega_vk,lambda      = e_(v,k-q) + omega_(lambda,q)
                    omega_vkl[i_k,i_v,i_l] = energies[i_k,i_v2] + self.eigenvalues.real[exciton-1]
         
        return omega_vkl

    def calculate_rho(self,excitons):
        """ Calculate:
            rho_vkl = Sum_{c} |A_cvk,l|^2

        FP: To be moved in yambopy/bse module
        """
        n_excitons = len(excitons)
        print('self.nkpoints, self.nvbands, n_excitons')
        print(self.nkpoints, self.nvbands, n_excitons)
        print('self.unique_vbands')
        print(self.unique_vbands)
        print('self.unique_cbands')
        print(self.unique_cbands)
        rho = np.zeros([self.nkpoints, self.nvbands, n_excitons])
        for i_exc, exciton in enumerate(excitons):
            # get the eigenstate
            eivec = self.eigenvectors[exciton-1]
            for t,kvc in enumerate(self.table):
                k,v,c = kvc[0:3]-1    # This is bug's source between yambo 4.4 and 5.0 check all this part of the class
                i_v = v - self.unique_vbands[0] # index de VB bands (start at 0)
                #i_c = c - self.unique_cbands[0] # index de CB bands (start at 0)
                rho[k,i_v,i_exc] += abs2(eivec[t])

        return rho

    #def arpes_interpolate(self,energies,path,excitons,lpratio=5,f=None,size=1,verbose=True,**kwargs):
    def arpes_intensity_interpolated(self,energies_db,path,excitons,lpratio=5,f=None,size=1,verbose=True,**kwargs):
        """ 
            Interpolate arpes bandstructure using SKW interpolation from Abipy (version 1)
            Change to the Fourier Transform Interpolation
            DFT energies == energies_db
            All is done internally. No use of the bandstructure class
            (something to change)

            FP: To be moved in yambopy/bse module
        """

        Im = 1.0j # Imaginary
        
        # Number of exciton states
        n_excitons = len(excitons)

        # Options kwargs

        # Alignment of the Bands Top Valence
        fermie      = kwargs.pop('fermie',0)
        # Parameters ARPES Intensity
        omega_width = kwargs.pop('omega_width',0)
        omega_1     = kwargs.pop('omega_1',0)
        omega_2     = kwargs.pop('omega_2',0)
        omega_step  = kwargs.pop('omega_step',0)
        omega_band  = np.arange(omega_1,omega_2,omega_step)
        n_omegas = len(omega_band)
        cmap_name   = kwargs.pop('cmap_name',0)
        scissor    = kwargs.pop('scissor',0)
       
        # Lattice and Symmetry Variables
        lattice = self.lattice
        cell = (lattice.lat, lattice.red_atomic_positions, lattice.atomic_numbers)
        symrel = symrel = lattice.sym_rec_red[~lattice.time_rev_list] # the ~ is a bitwise NOT
        time_rev = True

        nelect = 0  # Why?

        # DFT Eigenvalues FBZ
        energies = energies_db.eigenvalues[0,self.lattice.kpoints_indexes] #SPIN-UP
        # Rho FBZ
        rho      = self.calculate_rho(excitons)
        if f: rho = f(rho)
        # Omega FBZ
        omega    = self.calculate_omega(energies,excitons)

        size *= 1.0/np.max(rho)

        ibz_nkpoints = max(lattice.kpoints_indexes)+1
        kpoints = lattice.red_kpoints

        #map from bz -> ibz:
        ibz_rho     = np.zeros([ibz_nkpoints,self.nvbands,n_excitons])
        ibz_kpoints = np.zeros([ibz_nkpoints,3])
        ibz_omega   = np.zeros([ibz_nkpoints,self.nvbands,n_excitons])
        for idx_bz,idx_ibz in enumerate(lattice.kpoints_indexes):
            ibz_rho[idx_ibz,:,:]   = rho[idx_bz,:,:] 
            ibz_kpoints[idx_ibz]   = lattice.red_kpoints[idx_bz]
            ibz_omega[idx_ibz,:,:] = omega[idx_bz,:,:] 

        #get DFT or GW eigenvalues
        if isinstance(energies_db,YamboElectronsDB):
            ibz_energies = energies_db.eigenvalues[0,:,self.start_band:self.mband] #spin-up
        elif isinstance(energies_db,YamboQPDB):   # Check this works !!!!
            ibz_energies = energies_db.eigenvalues_qp
        else:
            raise ValueError("Energies argument must be an instance of YamboElectronsDB or YamboQPDB. Got %s"%(type(energies)))

        # set k-path
        kpoints_path = path.get_klist()[:,:3]
        distances = calculate_distances(kpoints_path)
        nkpoints_path = kpoints_path.shape[0]

        na = np.newaxis
        rho_path   = np.zeros([1, nkpoints_path, self.nvbands, n_excitons])
        omega_path = np.zeros([1, nkpoints_path, self.nvbands, n_excitons])

        for i_exc in range(n_excitons):

            # interpolate rho along the k-path
            skw_rho   = SkwInterpolator(lpratio,ibz_kpoints,ibz_rho[na,:,:,i_exc],fermie,nelect,cell,symrel,time_rev,verbose=verbose)
            rho_path[0,:,:,i_exc] = skw_rho.interp_kpts(kpoints_path).eigens

            # interpolate omega along the k-path
            skw_omega = SkwInterpolator(lpratio,ibz_kpoints,ibz_omega[na,:,:,i_exc],fermie,nelect,cell,symrel,time_rev,verbose=verbose)
            omega_path[0,:,:,i_exc] = skw_omega.interp_kpts(kpoints_path).eigens

        # interpolate energies
        skw_energie = SkwInterpolator(lpratio,ibz_kpoints,ibz_energies[na,:,:],fermie,nelect,cell,symrel,time_rev,verbose=verbose)
        energies_path = skw_energie.interp_kpts(kpoints_path).eigens

        top_valence_band = np.max(energies_path[0,:,0:self.nvbands])
        omega_path    = omega_path - top_valence_band
        energies_path = energies_path - top_valence_band

        import matplotlib.pyplot as plt

        # I(k,omega_band)
        Intensity = np.zeros([n_omegas,nkpoints_path]) 
         
        for i_exc in range(n_excitons):
            for i_o in range(n_omegas):
                for i_k in range(nkpoints_path):
                    for i_v in range(self.nvbands):
                        delta = 1.0/( omega_band[i_o] - omega_path[0, i_k, i_v, i_exc] + Im*omega_width ) # check this
                        Intensity[i_o,i_k] += rho_path[0, i_k, i_v, i_exc]*delta.imag

        X, Y = np.meshgrid(distances, omega_band)
        import matplotlib.pyplot as plt

        # Plot I(k,w)
        plt.pcolor(X, Y, Intensity,cmap=cmap_name,shading='auto')


        # Plot Excitonic Energies
        #for i_exc in range(n_excitons):
        #    for i_v in range(self.nvbands):
        #        plt.plot(distances,omega_path[0,:,i_v,i_exc],color='white',lw=0.5)

        # Plot Valence Band Energies
        #for i_b in range(energies_path.shape[2]):
        for i_b in range(self.nvbands):
            plt.plot(distances,energies_path[0,:,i_b],lw=1.0,color='white')
        for i_b in range(self.ncbands):
            plt.plot(distances,energies_path[0,:,i_b+self.nvbands]+scissor,lw=1.0,color='white')
            #plt.plot(distances,energies_path[0,:,i_b+9],lw=0.5,color='r')

        plt.xlim((distances[0],distances[-1]))
        plt.ylim((omega_1,omega_2-omega_width))

        #plt.axhline(np.max(energies_path[0,:,0:self.nvbands]),c='white')
        for kpoint, klabel, distance in path:
            plt.axvline(distance,c='w')
        plt.xticks(path.distances,path.klabels)
        plt.show()

        #create band-structure object
        #exc_bands = YambopyBandStructure(energies[0],kpoints_path,kpath=path,weights=exc_weights[0],size=size,**kwargs)
        #exc_bands.set_fermi(self.nvbands)
        #exit()
        #return exc_bands
        return 

    def get_exciton_weights(self,excitons):
        """get weight of state in each band"""
        weights = np.zeros([self.nkpoints,self.mband])
        for exciton in excitons:
            #get the eigenstate
            eivec = self.eigenvectors[exciton-1]

            #add weights
            sum_weights = 0
            for t,kcv in enumerate(self.table):
                k,c,v = kcv[0:3]-1
                this_weight = abs2(eivec[t])
                weights[k,c] += this_weight
                weights[k,v] += this_weight
                sum_weights += this_weight
            if abs(sum_weights - 1) > 1e-3: raise ValueError('Excitonic weights does not sum to 1 but to %lf.'%sum_weights)

        return weights
    
    def get_exciton_total_weights(self,excitons):
        """get weight of state in each band"""
        total_weights = np.zeros(self.nkpoints)
        for exciton in excitons:
            #get the eigenstate
            eivec = self.eigenvectors[exciton-1]
            #add weights
            sum_weights = 0
            for t,kcv in enumerate(self.table):
                k,c,v = kcv[0:3]
                total_weights[k-1] += abs2(eivec[t])
            if abs(sum(total_weights) - 1) > 1e-3: raise ValueError('Excitonic weights does not sum to 1 but to %lf.'%sum_weights)
 
        return total_weights

    def get_exciton_transitions(self,excitons):
        """get weight of state in each band"""
        # Double check the part of the array w_k_v_to_c
        # We should comment more this part
        #weights = np.zeros([self.nkpoints,self.mband])
        w_k_v_to_c = np.zeros([self.nkpoints,self.nvbands,self.ncbands])
        v_min = self.unique_vbands[0]
        c_min = self.unique_cbands[0]
        for exciton in excitons:
            #get the eigenstate
            eivec = self.eigenvectors[exciton-1]
            #add weights
            #sum_weights = 0
            for t,kcv in enumerate(self.table):
                k,c,v = kcv-1                             
                #k,v,c = kcv-1                 # bug?? Double-check
                this_weight = abs2(eivec[t])
                w_k_v_to_c[k,v-v_min,c-c_min] = this_weight   # new
            #if abs(sum_weights - 1) > 1e-3: raise ValueError('Excitonic weights does not sum to 1 but to %lf.'%sum_weights)
 
        #return weights, w_k_v_to_c
        return w_k_v_to_c

    def get_exciton_2D(self,excitons,f=None):
        """get data of the exciton in 2D"""
        weights = self.get_exciton_weights(excitons)
        #sum all the bands
        weights_bz_sum = np.sum(weights,axis=1)
        if f: weights_bz_sum = f(weights_bz_sum)

        kmesh_full, kmesh_idx = replicate_red_kmesh(self.lattice.red_kpoints,repx=range(-1,2),repy=range(-1,2))
        x,y = red_car(kmesh_full,self.lattice.rlat)[:,:2].T
        weights_bz_sum = weights_bz_sum[kmesh_idx]
        return x,y,weights_bz_sum

    def get_exciton_2D_spin_pol(self,excitons,f=None):
        """get data of the exciton in 2D for spin polarized calculations"""
        weights_up, weights_dw = self.get_exciton_weights_spin_pol(excitons)

        #sum all the bands
        weights_bz_sum_up = np.sum(weights_up,axis=1)
        weights_bz_sum_dw = np.sum(weights_dw,axis=1)

        if f: weights_bz_sum_up = f(weights_bz_sum_up)
        if f: weights_bz_sum_dw = f(weights_bz_sum_dw)

        kmesh_full, kmesh_idx = replicate_red_kmesh(self.lattice.red_kpoints,repx=range(-1,2),repy=range(-1,2))
        x,y = red_car(kmesh_full,self.lattice.rlat)[:,:2].T
        weights_bz_sum_up = weights_bz_sum_up[kmesh_idx]
        weights_bz_sum_dw = weights_bz_sum_dw[kmesh_idx]

        return x,y,weights_bz_sum_up,weights_bz_sum_dw
 
 
    def plot_exciton_2D_ax(self,ax,excitons,f=None,mode='hexagon',limfactor=0.8,spin_pol=None,**kwargs):
        """
        Plot the exciton weights in a 2D Brillouin zone
       
           Arguments:
            excitons -> list of exciton indexes to plot
            f -> function to apply to the exciton weights. Ex. f=log will compute the 
                 log of th weight to enhance the small contributions
            mode -> possible values are 'hexagon'/'square' to use hexagons/squares as markers for the 
                    weights plot and 'rbf' to interpolate the weights using radial basis functions.
            limfactor -> factor of the lattice parameter to choose the limits of the plot 
            scale -> size of the markers
        """
        if spin_pol is not None: print('Plotting exciton mad in 2D axis for spin polarization: %s' % spin_pol)

        if spin_pol is not None:
           x,y,weights_bz_sum_up,weights_bz_sum_dw = self.get_exciton_2D_spin_pol(excitons,f=f)
        else:
           x,y,weights_bz_sum = self.get_exciton_2D(excitons,f=f)

        weights_bz_sum=weights_bz_sum/np.max(weights_bz_sum)
        
        #filter points outside of area
        lim = np.max(self.lattice.rlat)*limfactor
        dlim = lim*1.1
        if spin_pol is not None:
           filtered_weights_up = [[xi,yi,di] for xi,yi,di in zip(x,y,weights_bz_sum_up) if -dlim<xi and xi<dlim and -dlim<yi and yi<dlim]
           filtered_weights_dw = [[xi,yi,di] for xi,yi,di in zip(x,y,weights_bz_sum_dw) if -dlim<xi and xi<dlim and -dlim<yi and yi<dlim]
           x,y,weights_bz_sum_up = np.array(filtered_weights_up).T
           x,y,weights_bz_sum_dw = np.array(filtered_weights_dw).T
        else:
           filtered_weights = [[xi,yi,di] for xi,yi,di in zip(x,y,weights_bz_sum) if -dlim<xi and xi<dlim and -dlim<yi and yi<dlim]
           x,y,weights_bz_sum = np.array(filtered_weights).T
        # Add contours of BZ
        ax.add_patch(BZ_Wigner_Seitz(self.lattice))

        #plotting
        if mode == 'hexagon': 
            scale = kwargs.pop('scale',1)
            if spin_pol=='up':
               s=ax.scatter(x,y,s=scale,marker='H',c=weights_bz_sum_up,rasterized=True,**kwargs)
            elif spin_pol=='dw':
               s=ax.scatter(x,y,s=scale,marker='H',c=weights_bz_sum_dw,rasterized=True,**kwargs)
            else:
               s=ax.scatter(x,y,s=scale,marker='H',c=weights_bz_sum,rasterized=True,**kwargs)
            ax.set_xlim(-lim,lim)
            ax.set_ylim(-lim,lim)
        elif mode == 'square': 
            scale = kwargs.pop('scale',1)
            if spin_pol=='up':
               s=ax.scatter(x,y,s=scale,marker='s',c=weights_bz_sum_up,rasterized=True,**kwargs)
            elif spin_pol=='dw':
               s=ax.scatter(x,y,s=scale,marker='s',c=weights_bz_sum_dw,rasterized=True,**kwargs)
            else:
               s=ax.scatter(x,y,s=scale,marker='s',c=weights_bz_sum,rasterized=True,**kwargs)
            ax.set_xlim(-lim,lim)
            ax.set_ylim(-lim,lim)
        elif mode == 'rbf':
            from scipy.interpolate import Rbf
            npts = kwargs.pop('npts',100)
            interp_method = kwargs.pop('interp_method','bicubic')
            if spin_pol=='up':
               rbfi = Rbf(x,y,weights_bz_sum_up,function='linear')
               x = y = np.linspace(-lim,lim,npts)
               weights_bz_sum_up = np.zeros([npts,npts])
            elif spin_pol=='dw':
               rbfi = Rbf(x,y,weights_bz_sum_dw,function='linear')
               x = y = np.linspace(-lim,lim,npts)
               weights_bz_sum_dw = np.zeros([npts,npts])
            else:
               rbfi = Rbf(x,y,weights_bz_sum,function='linear')
               x = y = np.linspace(-lim,lim,npts)
               weights_bz_sum = np.zeros([npts,npts])

            for col in range(npts):
                if spin_pol=='up':
                   weights_bz_sum_up[:,col] = rbfi(x,np.ones_like(x)*y[col])
                elif spin_pol=='dw':
                   weights_bz_sum_dw[:,col] = rbfi(x,np.ones_like(x)*y[col])
                else:
                   weights_bz_sum[:,col] = rbfi(x,np.ones_like(x)*y[col])
            # NB we have to take the transpose of the imshow data to get the correct plot
            if spin_pol=='up':
               s=ax.imshow(weights_bz_sum_up.T,interpolation=interp_method,extent=[-lim,lim,-lim,lim])
            elif spin_pol=='dw':
               s=ax.imshow(weights_bz_sum_dw.T,interpolation=interp_method,extent=[-lim,lim,-lim,lim])
            else:
               s=ax.imshow(weights_bz_sum.T,interpolation=interp_method,extent=[-lim,lim,-lim,lim])
        title = kwargs.pop('title',str(excitons))

        ax.set_title(title)
        ax.set_aspect('equal')
        ax.set_xticks([])
        ax.set_yticks([])
       
        return ax,s

    def get_exciton_3D(self,excitons,f=None):
        """get data of the exciton in 2D"""
        weights = self.get_exciton_weights(excitons)
        #sum all the bands
        weights_bz_sum = np.sum(weights,axis=1)
        if f: weights_bz_sum = f(weights_bz_sum)

        kmesh_full, kmesh_idx = replicate_red_kmesh(self.lattice.red_kpoints,repx=range(-1,2),repy=range(-1,2))
        x,y,z = red_car(kmesh_full,self.lattice.rlat)[:,:3].T
        weights_bz_sum = weights_bz_sum[kmesh_idx]
        return x,y,z,weights_bz_sum
 
    def plot_exciton_3D_ax(self,ax,excitons,f=None,mode='hexagon',limfactor=0.8,**kwargs):
        """
        Plot the exciton weights in a 3D Brillouin zone
       
           Arguments:
            excitons -> list of exciton indexes to plot
            f -> function to apply to the exciton weights. Ex. f=log will compute the 
                 log of th weight to enhance the small contributions
            mode -> possible values are 'hexagon' to use hexagons as markers for the 
                    weights plot and 'rbf' to interpolate the weights using radial basis functions.
            limfactor -> factor of the lattice parameter to choose the limits of the plot 
            scale -> size of the markers
        """
        x,y,z,weights_bz_sum = self.get_exciton_3D(excitons,f=f)
        print(x,y,z,weights_bz_sum)
        exit()

        #filter points outside of area
        lim = np.max(self.lattice.rlat)*limfactor
        dlim = lim*1.1
        filtered_weights = [[xi,yi,di] for xi,yi,di in zip(x,y,weights_bz_sum) if -dlim<xi and xi<dlim and -dlim<yi and yi<dlim]
        x,y,z,weights_bz_sum = np.array(filtered_weights).T

        #plotting
        if mode == 'hexagon': 
            scale = kwargs.pop('scale',1)
            ax.scatter(x,y,s=scale,marker='H',c=weights_bz_sum,rasterized=True,**kwargs)
            ax.set_xlim(-lim,lim)
            ax.set_ylim(-lim,lim)
        elif mode == 'square': 
            scale = kwargs.pop('scale',1)
            ax.scatter(x,y,s=scale,marker='s',c=weights_bz_sum,rasterized=True,**kwargs)
            ax.set_xlim(-lim,lim)
            ax.set_ylim(-lim,lim)
        elif mode == 'rbf':
            from scipy.interpolate import Rbf
            npts = kwargs.pop('npts',100)
            interp_method = kwargs.pop('interp_method','bicubic')
            rbfi = Rbf(x,y,weights_bz_sum,function='linear')
            x = y = np.linspace(-lim,lim,npts)
            weights_bz_sum = np.zeros([npts,npts])
            for col in range(npts):
                weights_bz_sum[:,col] = rbfi(x,np.ones_like(x)*y[col])
            # NB we have to take the transpose of the imshow data to get the correct plot
            ax.imshow(weights_bz_sum.T,interpolation=interp_method,extent=[-lim,lim,-lim,lim])
        title = kwargs.pop('title',str(excitons))
        
        ax.set_title(title)
        ax.set_aspect('equal')
        ax.set_xticks([])
        ax.set_yticks([])
        ax.add_patch(BZ_Wigner_Seitz(self.lattice))
        return ax

    def plot_nbrightest_2D(self,emin=0,emax=10,estep=0.001,broad=0.1,
                           mode='rbf',scale=3,nrows=2,ncols=2,eps=1e-5):
        """
        Create a plot with chi and vertical bars for the brightest excitons
        Also plot the 2D wavefunctions of the brightest excitons.

          Arguments:
            emin,emax -> minimum and maximum energy range to plot chi
            estep -> energy step to plot chi
            broad -> broadening of the exciton peaks
            mode -> possible values are 'hexagon' to use hexagons as markers for the 
                    weights plot and 'rbf' to interpolate the weights using radial basis functions.
            scale -> size of the markers
            nrows,ncols -> number of rows and colums for the 2D plots (default: 2x2)
            eps -> threshold to find degenerate states
        """
        import matplotlib.pyplot as plt
        figexc = plt.figure()
        n_brightest = nrows*ncols
        figchi = self.plot_chi(emin=emin,emax=emax,estep=estep,broad=broad,n_brightest=n_brightest,show=False)
        #plot vertical bar on the brightest excitons
        exc_e,exc_i = self.get_sorted()
        sorted_exc = sorted(exc_i[:n_brightest],key = lambda x: x[1])
        for n,(i,idx) in enumerate(sorted_exc):
            ax = figexc.add_subplot(nrows,ncols,n+1)
            excitons = self.get_degenerate(idx,eps)
            self.plot_exciton_2D_ax(ax,excitons,scale=scale,mode=mode)
        return figchi,figexc

    def get_exciton_bs(self,energies_db,path,excitons,size=1,f=None,debug=False):
        """
        Get a YambopyBandstructure object with the exciton band-structure
        
            Arguments:
            ax          -> axis extance of matplotlib to add the plot to
            lattice     -> Lattice database
            energies_db -> Energies database, can be either ElectronsDB or QPDB
            path        -> Path in the brillouin zone
        """
        from qepy.lattice import Path
        if not isinstance(path,Path): 
            raise ValueError('Path argument must be a instance of Path. Got %s instead'%type(path))
    
        if self.spin_pol=='no':
            bands_kpoints, exc_energies, exc_weights, path_car = self.exciton_bs(energies_db, path, excitons, debug)
            exc_energies = exc_energies[:,self.start_band:self.mband]
            exc_weights  = exc_weights[:,self.start_band:self.mband]
        #elif spin_pol=='pol':

        if f: exc_weights = f(exc_weights)
        size *= 1.0/np.max(exc_weights)
        ybs = YambopyBandStructure(exc_energies, bands_kpoints, weights=exc_weights, kpath=path_car, size=size)
        return ybs

    def plot_exciton_bs_ax(self,ax,energies_db,path,excitons,size=1,space='bands',f=None,debug=None):
        ybs = self.get_exciton_bs(energies_db,path,excitons,size=size,space=space,f=f,debug=debug)
        return ybs.plot_ax(ax) 

    @add_fig_kwargs
    def plot_exciton_bs(self,energies_db,path,excitons,size=1,space='bands',f=None,debug=False,**kwargs):
        import matplotlib.pyplot as plt
        fig = plt.figure()
        ax = fig.add_subplot(1,1,1)
        self.plot_exciton_bs_ax(ax,energies_db,path,excitons,size=size,space=space,f=f,debug=debug)
        return fig

    def interpolate(self,energies,path,excitons,lpratio=5,f=None,verbose=1,size=1,**kwargs):
        """ 
        Interpolate exciton bandstructure using SKW interpolation from Abipy

        FP: the QPDB part needs to be tested
        """

        lat = self.lattice
        
        # These are the weights to be interpolated on top of the band structure
        weights = self.get_exciton_weights(excitons)
        weights = weights[:,self.start_band:self.mband]
        if f: weights = f(weights)
        size *= 1.0/np.max(weights)

        # Now we treat the band structure, which can be:
        ## - ElectronsDB -> DFT values
        ## - QPDB -> GW values
        ## - IBZ or BZ -> with or without symmetries
        use_symmetries = (isinstance(energies,YamboElectronsDB) and not energies.EXPAND) or isinstance(energies,YamboQPDB)
        no_symmetries = (isinstance(energies,YamboElectronsDB) and energies.EXPAND)

        if use_symmetries:
            if isinstance(energies,YamboElectronsDB): eigs = energies.eigenvalues_ibz[0,:,self.start_band:self.mband]
            if isinstance(energies,YamboQPDB):        
                # Pick the same energy range used for the BSE in case the QP energy range is larger
                if   energies.nbands<self.mband-self.start_band:  raise ValueError("[ERROR] QP range less than BSE range!")
                elif energies.nbands==self.mband-self.start_band: eigs = energies.eigenvalues_qp # Assuming exact same range
                else:                                             eigs = energies.eigenvalues_qp[:,self.start_band:self.mband]

            kpoints = car_red(np.array([ k/lat.alat for k in lat.ibz_kpoints ]),lat.rlat) #IBZ reduced kpoints 

            # we need to select the weights in the IBZ
            ibz_weights = np.zeros([lat.ibz_nkpoints,self.mband-self.start_band]) 
            for ik_bz,ik_ibz in enumerate(lat.kpoints_indexes): ibz_weights[ik_ibz] = weights[ik_bz]        
            weights = ibz_weights

            # sym_red are the symmetries of the reciprocal lattice...
            # skw interp wants the symmetries of the direct lattice, so we use sym_rec_red
            # plus, we take the non t-revved ones
            if not lat.mag_syms:
                symrel = [sym for sym,trev in zip(lat.sym_rec_red,lat.time_rev_list) if trev==False ]
                trev_for_interp = lat.time_rev
            # Handle special case of mag_sys + trev (e.g. SOC + ferromagnet, etc)
            elif lat.time_rev:
                symrel = lat.sym_rec_red
                trev_for_interp=False

        elif no_symmetries:
            eigs = energies.eigenvalues[0,:,self.start_band:self.mband]
            kpoints = lat.red_kpoints
            symrel = [np.identity(3)]
            trev_for_interp = False
        else:
            raise ValueError("Energies argument must be an instance of YamboElectronsDB or YamboQPDB. Got %s"%(type(energies)))

        # Additional input parameters for the SKW interpolator
        na = np.newaxis
        cell = (lat.lat, lat.red_atomic_positions, lat.atomic_numbers)
        nelect = 0
        fermie = kwargs.pop('fermie',0)

        # Get dense kpoints along the path (controlled by path.intervals)
        kpoints_path =  path.get_klist()[:,:3]
        
        #interpolate energies
        skw = SkwInterpolator(lpratio,kpoints,eigs[na,:,:],fermie,nelect,cell,symrel,trev_for_interp,verbose=verbose)
        exc_energies = skw.interp_kpts(kpoints_path).eigens

        #interpolate weights
        skw = SkwInterpolator(lpratio,kpoints,weights[na,:,:],fermie,nelect,cell,symrel,trev_for_interp,verbose=verbose)
        exc_weights = skw.interp_kpts(kpoints_path).eigens

        # For the band plot (bandstructure object), we need to switch to cartesian coordinates
        path_car = get_path_car(red_car(path.kpoints,lat.rlat),path)
        kpoints_path = path_car.get_klist()[:,:3]

        #create band-structure object
        exc_bands = YambopyBandStructure(exc_energies[0],kpoints_path,kpath=path_car,weights=exc_weights[0],size=size,**kwargs)
        #shift top v_band to zero
        exc_bands.set_fermi(self.nvbands)

        return exc_bands

    def interpolate_transitions(self,energies,path,excitons,lpratio=5,f=None,size=1,verbose=True,**kwargs):
        """ Interpolate exciton bandstructure using SKW interpolation from Abipy
        """

        if verbose:
            print("This interpolation is provided by the SKW interpolator implemented in Abipy")

        lattice = self.lattice
        cell = (lattice.lat, lattice.red_atomic_positions, lattice.atomic_numbers)
        nelect = 0
        # Here there is something strange...
        fermie = kwargs.pop('fermie',0)
        ##
<<<<<<< HEAD
        symrel = symrel = lattice.sym_rec_red[~lattice.time_rev_list] # the ~ is a bitwise NOT
        time_rev = True
=======
        if not lattice.mag_syms:
            symrel = [sym for sym,trev in zip(lattice.sym_rec_red,lattice.time_rev_list) if trev==False ]
            trev_for_interp = lattice.time_rev
        # Handle special case of mag_sys + trev (e.g. SOC + ferromagnet, etc)
        elif lattice.time_rev:
            symrel = lattice.sym_rec_red
            trev_for_interp=False
>>>>>>> 67741d83

        #vmin, vmax = self.unique_vbands[0], self.unique_vbands[1]
        #cmin, cmax = self.unique_cbands[0], self.unique_cbands[1]

        transitions = self.get_exciton_transitions(excitons)
        transitions = transitions[:,:,:]

        ibz_nkpoints = max(lattice.kpoints_indexes)+1
        kpoints = lattice.red_kpoints

        #map from bz -> ibz:
        ibz_transitions = np.zeros([ibz_nkpoints,self.nvbands,self.ncbands])
        ibz_kpoints = np.zeros([ibz_nkpoints,3])
        for idx_bz,idx_ibz in enumerate(lattice.kpoints_indexes):
            ibz_transitions[idx_ibz,:,:] = transitions[idx_bz,:,:] 
            ibz_kpoints[idx_ibz] = lattice.red_kpoints[idx_bz]

        #get eigenvalues along the path
        if isinstance(energies,YamboElectronsDB):
            ibz_energies = energies.eigenvalues[:,self.start_band:self.mband]
        elif isinstance(energies,YamboQPDB):
            ibz_energies = energies.eigenvalues_qp
        else:
            raise ValueError("Energies argument must be an instance of YamboElectronsDB or YamboQPDB. Got %s"%(type(energies)))

        #interpolate energies
        na = np.newaxis
        skw = SkwInterpolator(lpratio,ibz_kpoints,ibz_energies[na,:,:],fermie,nelect,cell,symrel,trev_for_interp,verbose=verbose)
        kpoints_path = path.get_klist()[:,:3]
        energies = skw.interp_kpts(kpoints_path).eigens
     
        #interpolate transitions
        na = np.newaxis
        skw = SkwInterpolator(lpratio,ibz_kpoints,ibz_transitions[na,:,:],fermie,nelect,cell,symrel,trev_for_interp,verbose=verbose)
        kpoints_path = path.get_klist()[:,:3]
        exc_transitions = skw.interp_kpts(kpoints_path).eigens

        #create band-structure object
        exc_bands = YambopyBandStructure(energies[0],kpoints_path,kpath=path,weights=exc_weights[0],size=size,**kwargs)
        exc_bands.set_fermi(self.nvbands)

        return exc_transitions

    def interpolate_spin(self,energies,spin_proj,path,excitons,lpratio=5,f=None,size=1,verbose=True,**kwargs):
        """ Interpolate exciton bandstructure using SKW interpolation from Abipy
        """

        if verbose:
            print("This interpolation is provided by the SKW interpolator implemented in Abipy")

        lattice = self.lattice
        cell = (lattice.lat, lattice.red_atomic_positions, lattice.atomic_numbers)
        nelect = 0
        # Here there is something strange...

        fermie = kwargs.pop('fermie',0)
        ##
        symrel = symrel = lattice.sym_rec_red[~lattice.time_rev_list] # the ~ is a bitwise NOT
        time_rev = True
 
        weights = self.get_exciton_weights(excitons)
        weights = weights[:,self.start_band:self.mband]
        if f: weights = f(weights)
        size *= 1.0/np.max(weights)
        ibz_nkpoints = max(lattice.kpoints_indexes)+1
        kpoints = lattice.red_kpoints

        #map from bz -> ibz:
        print("ibz_nkpoints")
        print(ibz_nkpoints)
        print("weights.shape")
        print(weights.shape)
        print(self.unique_vbands)
        print(self.unique_cbands)
        v_1 = self.unique_vbands[ 0]
        v_2 = self.unique_cbands[-1] + 1
        #exit()
        ibz_weights = np.zeros([ibz_nkpoints,self.nbands])
        ibz_kpoints = np.zeros([ibz_nkpoints,3])
        ibz_spin    = np.zeros([ibz_nkpoints,self.nbands])
        for idx_bz,idx_ibz in enumerate(lattice.kpoints_indexes):
            ibz_weights[idx_ibz,:] = weights[idx_bz,:] 
            ibz_kpoints[idx_ibz]   = lattice.red_kpoints[idx_bz]
            ibz_spin[idx_ibz,:]    = spin_proj[idx_bz,v_1:v_2]
        #get eigenvalues along the path
        if isinstance(energies,YamboElectronsDB):
            ibz_energies = energies.eigenvalues[:,self.start_band:self.mband]
        elif isinstance(energies,YamboQPDB):
            ibz_energies = energies.eigenvalues_qp
        else:
            raise ValueError("Energies argument must be an instance of YamboElectronsDB or YamboQPDB. Got %s"%(type(energies)))

        #interpolate energies
        na = np.newaxis
        print("na")
        print(na)
        skw = SkwInterpolator(lpratio,ibz_kpoints,ibz_energies[na,:,:],fermie,nelect,cell,symrel,time_rev,verbose=verbose)
        kpoints_path = path.get_klist()[:,:3]
        energies = skw.interp_kpts(kpoints_path).eigens
     
        #interpolate weights
        na = np.newaxis
        skw = SkwInterpolator(lpratio,ibz_kpoints,ibz_weights[na,:,:],fermie,nelect,cell,symrel,time_rev,verbose=verbose)
        kpoints_path = path.get_klist()[:,:3]
        exc_weights = skw.interp_kpts(kpoints_path).eigens

        #interpolate spin projection
        na = np.newaxis
        print("na")
        print(na)
        skw = SkwInterpolator(lpratio,ibz_kpoints,ibz_spin[na,:,:],fermie,nelect,cell,symrel,time_rev,verbose=verbose)
        kpoints_path = path.get_klist()[:,:3]
        spin_inter   = skw.interp_kpts(kpoints_path).eigens
        print("spin_inter")
        print(spin_inter)

        #create band-structure object
        exc_bands = YambopyBandStructure(energies[0],kpoints_path,kpath=path,weights=exc_weights[0],spin_proj=spin_inter[0],size=size,**kwargs)
        exc_bands.set_fermi(self.nvbands)

        return exc_bands
 
    def get_amplitudes_phases(self,excitons=(0,),repx=list(range(1)),repy=list(range(1)),repz=list(range(1))):
        """ get the excitonic amplitudes and phases
        """
        if self.eigenvectors is None:
            raise ValueError('This database does not contain Excitonic states,'
                             'please re-run the yambo BSE calculation with the WRbsWF option in the input file.')
        if isinstance(excitons, int):
            excitons = (excitons,)
       
        car_kpoints = self.lattice.car_kpoints
        nkpoints = len(car_kpoints)
        print(nkpoints)
        amplitudes = np.zeros([nkpoints])
        phases     = np.zeros([nkpoints],dtype=np.complex64)
        for exciton in excitons:
            #the the eigenstate
            eivec = self.eigenvectors[exciton-1]
           
            total = 0
            for eh,kvc in enumerate(self.table):
                ikbz, v, c = kvc-1
                Acvk = eivec[eh]
                phases[ikbz]     += Acvk
                amplitudes[ikbz] += np.abs(Acvk)

        #replicate kmesh
        red_kmesh,kindx = replicate_red_kmesh(self.lattice.red_kpoints,repx=repx,repy=repy,repz=repz)
        car_kpoints = red_car(red_kmesh,self.lattice.rlat)

        return car_kpoints, amplitudes[kindx], np.angle(phases)[kindx]

    def get_chi(self,emin=0,emax=10,estep=0.01,broad=0.1,q0norm=1e-5, nexcitons='all',spin_degen=2,verbose=0,**kwargs):
        """
        Calculate the BSE dielectric response function
        """
        if nexcitons == 'all': nexcitons = self.nexcitons

        #energy range
        w = np.arange(emin,emax,estep,dtype=np.float64)
        nenergies = len(w)
        
        if verbose:
            print("energy range: %lf -> +%lf -> %lf eV"%(emin,estep,emax))
            print("energy steps: %lf"%nenergies)
            print("broadening: %lf eV"%broad)

        #initialize the susceptibility intensity
        chi = np.zeros_like(w,dtype=np.complex64)

        # Oscillator strengths (residuals)
        EL1 = self.l_residual
        EL2 = self.r_residual

        # Broadening
        if isinstance(broad, float): # fixed broadening
            broad = np.full(nexcitons, broad) 
        elif isinstance(broad, tuple):  # linearly varying broadening
            broad_slope = broad[1] - broad[0]
            min_exciton = np.min(self.eigenvalues.real)
            broad = broad[0] + (self.eigenvalues[:nexcitons].real - min_exciton) * broad_slope

        # Excitonic states
        es = self.eigenvalues[:nexcitons, None]  # (nexcitons, 1)
        broad = broad[:, None]  # (nexcitons, 1)

        # Resonant and antiresonant GF structure
        G1 = -1 / (w - es + broad * I)  # (nexcitons, nenergies)
        G2 = -1 / (-w - es - broad * I)  # (nexcitons, nenergies)

        # chi = sum_s [ |R_s|^2/(w-E+i*eta) + |R_s|^2/(-w-E-i*eta) ]
        chi = np.einsum('s,sn->n', EL1 * EL2, G1 + G2)
        
        #dimensional factors
        try:
            if not self.Qpt=='1': q0norm = 2*np.pi*np.linalg.norm(self.car_qpoint)
        except:
            print("[WARNING] 1/q^2 set to 1 in eps2")
            q0norm=1
        try:
            if self.q_cutoff is not None: q0norm = self.q_cutoff
        except:
            print("[WARNING] 1/q^2 set to 1 in eps2")
            q0norm=1

        d3k_factor = self.lattice.rlat_vol/self.lattice.nkpoints
        cofactor = ha2ev*spin_degen/(2*np.pi)**3 * d3k_factor * (4*np.pi)  / q0norm**2

        chi = 1. + chi*cofactor #We are actually computing the epsilon, not the chi.

        return w,chi
    
    def get_pl(self,dipoles=None,dir=0,emin=0,emax=10,estep=0.01,broad=0.1,q0norm=1e-5, nexcitons='all',spin_degen=2,verbose=0,Boltz_Temp=300,**kwargs):
        """
        Calculate PL_0  using excitonic states
        """
        SPEED_OF_LIGHT    =  137*0.529*27.21/(6.582119569e-16)# finestructureconst * bohr2ang*HartreetoeV/hbar in eVs
        #SPEED_OF_LIGHT = 2.99792458e8
        RL_vol = self.lattice.rlat_vol
        nqbz =1 # For Gamma only calculation this should be ok, not sure to be checked
        # All prefactors should be checked
        pl_prefactor = 32.0*np.pi**3*SPEED_OF_LIGHT*2.0/3.0*RL_vol/nqbz/(2.00*np.pi)**3
        if nexcitons == 'all': nexcitons = self.nexcitons

        #energy range
        w = np.arange(emin,emax,estep,dtype=np.float64)
        nenergies = len(w)
        
        if verbose:
            print("energy range: %lf -> +%lf -> %lf "%(emin,estep,emax))
            print("energy steps: %lf"%nenergies)

        #initialize the susceptibility intensity
        pl = np.zeros([len(w)],dtype=np.complex64)

        if dipoles is None:
            #get dipole
            EL1 = self.l_residual
            EL2 = self.r_residual
        else:
            #calculate exciton-light coupling
            if verbose: print("calculate exciton-light coupling")
            EL1,EL2 = self.project1(dipoles.dipoles[:,dir],nexcitons) 

        if isinstance(broad,float): broad = [broad]*nexcitons

        if isinstance(broad,tuple): 
            broad_slope = broad[1]-broad[0]
            min_exciton = np.min(self.eigenvalues.real)
            broad = [ broad[0]+(es-min_exciton)*broad_slope for es in self.eigenvalues[:nexcitons].real]

        if "gaussian" in broad or "lorentzian" in broad:
            i = broad.find(":")
            if i != -1:
                value, eunit = broad[i+1:].split()
                if eunit == "eV": sigma = float(value)
                else: raise ValueError('Unknown unit %s'%eunit)

            f = gaussian if "gaussian" in broad else lorentzian
            broad = np.zeros([nexcitons])
            for s in range(nexcitons):
                es = self.eigenvalues[s].real
                broad += f(self.eigenvalues.real,es,sigma)
            broad = 0.1*broad/nexcitons

        #iterate over the excitonic states
        for s in range(nexcitons):
            #get exciton energy
            es = self.eigenvalues[s]
            es_0 = self.eigenvalues[0] # first exciton level
            print(es_0)
            pl_0_weight = boltzman_f(es-es_0, Boltz_Temp)
            #calculate the green's functions
            G1 = -1/(   w - es + broad[s]*I)
            G2 = -1/( - w - es - broad[s]*I)

            r = EL1[s]*EL2[s]*pl_0_weight#*pl_prefactor
            pl += r*G1 + r*G2

        #dimensional factors
        if not self.Qpt=='1': q0norm = 2*np.pi*np.linalg.norm(self.car_qpoint)
        if self.q_cutoff is not None: q0norm = self.q_cutoff

        d3k_factor = self.lattice.rlat_vol/self.lattice.nkpoints
        cofactor = ha2ev*spin_degen/(2*np.pi)**3 * d3k_factor * (4*np.pi)  / q0norm**2
        
        pl = 1. + pl*cofactor #We are actually computing the epsilon, not the chi.

        return w,pl

    def plot_chi_ax(self,ax,reim='im',n_brightest=-1,**kwargs):
        """Plot chi on a matplotlib axes"""
        w,chi = self.get_chi(**kwargs)
        #cleanup kwargs variables
        cleanup_vars = ['dipoles','dir','emin','emax','estep','broad',
                        'q0norm','nexcitons','spin_degen','verbose']
        for var in cleanup_vars: kwargs.pop(var,None)
        if 're' in reim: 
            ax.plot(w,chi.real,**kwargs)
            ax.set_ylabel('$Re(\epsilon_2(\omega))$')
        if 'im' in reim:
            ax.plot(w,chi.imag,**kwargs)
            ax.set_ylabel('$Im(\epsilon_2(\omega))$')
        ax.set_xlabel('Energy (eV)')
        #plot vertical bar on the brightest excitons
        if n_brightest>-1:
            exc_e,exc_i = self.get_sorted()
            for i,idx in exc_i[:n_brightest]:
                exciton_energy,idx = exc_e[idx]
                ax.axvline(exciton_energy,c='k')
                ax.text(exciton_energy,0.1,idx,rotation=90)
        return w,chi

    @add_fig_kwargs
    def plot_chi(self,n_brightest=-1,**kwargs):
        """Produce a figure with chi"""
        import matplotlib.pyplot as plt
        fig = plt.figure()
        ax = fig.add_subplot(1,1,1)
        self.plot_chi_ax(ax,n_brightest=n_brightest,**kwargs)
        return fig

    def save_chi(self,filename,**kwargs):
        """Compute chi and dump it to file"""
        w,chi = self.get_chi(**kwargs)
        np.savetxt(filename,np.array([w,chi.imag,chi.real]).T)

    ##########################################
    #  SPIN DEPENDENT PART UNDER DEVELOPMENT #
    ##########################################

    def exciton_bs_spin_pol(self,energies,path,excitons=(0,),debug=False):
        """
        Calculate exciton band-structure
        This function should contains the case of non-polarized calculations.
        Now is a first version
            
            Arguments:
            energies -> can be an instance of YamboElectronsDB or YamboQBDB
            path     -> path in reduced coordinates in which to plot the band structure
            exciton  -> exciton index to plot
            spin     -> ??
        """
        if self.eigenvectors is None:
            raise ValueError('This database does not contain Excitonic states,'
                              'please re-run the yambo BSE calculation with the WRbsWF option in the input file.')
        if isinstance(excitons, int):
            excitons = (excitons,)
        #get full kmesh
        kpoints = self.lattice.red_kpoints
        rlat    = self.lattice.rlat

        rep = list(range(-1,2))
        kpoints_rep, kpoints_idx_rep = replicate_red_kmesh(kpoints,repx=rep,repy=rep,repz=rep)
        band_indexes = get_path(kpoints_rep,rlat,None,path)[1] 
        band_kpoints = kpoints_rep[band_indexes] 
        band_indexes = kpoints_idx_rep[band_indexes]

        if debug:
            for i,k in zip(band_indexes,band_kpoints):
                x,y,z = k
                plt.text(x,y,i) 
            plt.scatter(kpoints_rep[:,0],kpoints_rep[:,1])
            plt.plot(path[:,0],path[:,1],c='r')
            plt.scatter(band_kpoints[:,0],band_kpoints[:,1])
            plt.show()
            exit()

        #get eigenvalues along the path
        if isinstance(energies,YamboElectronsDB):
            #expand eigenvalues to the full brillouin zone
            energies_up = energies.eigenvalues[0,self.lattice.kpoints_indexes]
            energies_dw = energies.eigenvalues[1,self.lattice.kpoints_indexes]
            
        elif isinstance(energies,YamboQPDB):
            #expand the quasiparticle energies to the bull brillouin zone
            # Check this is OK
            # To-do
            print('todo')
            print(energies.eigenvalues_qp[self.lattice.kpoints_indexes].shape)
            pad_energies_up = energies.eigenvalues_qp[self.lattice.kpoints_indexes,:,0]
            pad_energies_dw = energies.eigenvalues_qp[self.lattice.kpoints_indexes,:,1]
            print(energies.max_band)
            min_band = energies.min_band       # check this
            print(pad_energies_up.shape)
            print(pad_energies_dw.shape)
            nkpoints, nbands = pad_energies_up.shape
            #exit()
            #pad_energies = energies.eigenvalues_qp[self.lattice.kpoints_indexes]
            #min_band = energies.min_band       # check this
            #nkpoints, nbands = pad_energies.shape
            energies_up = np.zeros([nkpoints,energies.max_band])
            energies_dw = np.zeros([nkpoints,energies.max_band])
            energies_up[:,min_band-1:] = pad_energies_up 
            energies_dw[:,min_band-1:] = pad_energies_dw
        else:
            raise ValueError("Energies argument must be an instance of YamboElectronsDB or YamboQPDB. Got %s"%(type(energies)))

        energies_up, energies_dw = energies_up[band_indexes],energies_dw[band_indexes]

        weights_up, weights_dw = self.get_exciton_weights_spin_pol(excitons)      
        weights_up, weights_dw = weights_up[band_indexes], weights_dw[band_indexes]

        #make top valence band to be zero
        fermi_level = max([ max(energies_up[:,max(self.unique_vbands)]), max(energies_dw[:,max(self.unique_vbands)] ) ])
        energies_up -= fermi_level  
        energies_dw -= fermi_level  
        
        return np.array(band_kpoints), energies_up, energies_dw, weights_up, weights_dw

    def get_exciton_bs_spin_pol(self,energies_db,path,excitons,size_up=1,size_dw=1,space='bands',f=None,debug=False):
        """
        Get a YambopyBandstructure object with the exciton band-structure SPIN POLARIZED
        
            Arguments:
            ax          -> axis extance of matplotlib to add the plot to
            lattice     -> Lattice database
            energies_db -> Energies database, can be either a SaveDB or QPDB
            path        -> Path in the brillouin zone
        """
        from qepy.lattice import Path
        if not isinstance(path,Path): 
            raise ValueError('Path argument must be a instance of Path. Got %s instead'%type(path))
        if space == 'bands':
            if self.spin_pol=='pol':
               bands_kpoints, energies_up, energies_dw, weights_up, weights_dw = self.exciton_bs_spin_pol(energies_db, path.kpoints, excitons, debug)
               nkpoints = len(bands_kpoints)
               plot_energies_up = energies_up[:,self.start_band:self.mband]
               plot_energies_dw = energies_dw[:,self.start_band:self.mband]
               plot_weights_up  = weights_up[:,self.start_band:self.mband]
               plot_weights_dw  = weights_dw[:,self.start_band:self.mband]
        #    elif spin_pol=='pol':
               
        else:
            raise NotImplementedError('TODO')
            eh_size = len(self.unique_vbands)*len(self.unique_cbands)
            nkpoints = len(bands_kpoints)
            plot_energies = np.zeros([nkpoints,eh_size])
            plot_weights = np.zeros([nkpoints,eh_size])
            for eh,(v,c) in enumerate(product(self.unique_vbands,self.unique_cbands)):
                plot_energies[:,eh] = energies[:,c]-energies[:,v]
                plot_weights[:,eh] = weights[:,c] 

        
        if f: plot_weights_up, plot_weights_dw = f(plot_weights_up), f(plot_weights_dw)
        size_plot_up = 100.0 # 1.0/np.max(plot_weights_up)*100.0
        size_plot_dw = 100.0 # 1.0/np.max(plot_weights_dw)*100.0
        ybs_up = YambopyBandStructure(plot_energies_up, bands_kpoints, weights=plot_weights_up, kpath=path, size=size_plot_up)
        ybs_dw = YambopyBandStructure(plot_energies_dw, bands_kpoints, weights=plot_weights_dw, kpath=path, size=size_plot_dw)
        
        #from numpy import arange
        #x = arange(nkpoints)
        #import matplotlib.pyplot as plt
        #for ib1 in range(17):
        #    plt.plot(x,plot_energies_up[:,ib1],'r--')
        #    plt.scatter(x,plot_energies_up[:,ib1],s=plot_weights_up[:,ib1]*size_up*1000,c='red')
        #for ib1 in range(17):
        #    plt.plot(x,plot_energies_dw[:,ib1],'b--')
        #    plt.scatter(x,plot_energies_dw[:,ib1],s=plot_weights_dw[:,ib1]*size_dw*1000,c='blue')
        #plt.show()
        #exit()

        return ybs_up, ybs_dw

    def get_exciton_weights_spin_pol(self,excitons):
    
        """get weight of state in each band for spin-polarized case"""
        table_up, table_dw, table_updw = [] , [], []
        for t,kcv in enumerate(self.table):
            k,c,v,c_s,v_s = kcv-1   # We substract 1 to be consistent with python numbering of arrays
            if c_s == 0 and v_s == 0:
               table_up.append(np.array(kcv[0:3]))
            if c_s == 1 and v_s == 1:
               table_dw.append(np.array(kcv[0:3]))
            if c_s == 1 and v_s == 0:
               table_updw.append(np.array(kcv[0:3]))
        table_up=np.array(table_up)
        table_dw=np.array(table_dw)
        table_updw=np.array(table_updw)

        self.unique_vbands_up = np.unique(table_up[:,1]-1)
        self.unique_cbands_up = np.unique(table_up[:,2]-1)
        self.unique_vbands_dw = np.unique(table_dw[:,1]-1)
        self.unique_cbands_dw = np.unique(table_dw[:,2]-1)
        self.mband_up = max(self.unique_cbands_up) + 1
        self.mband_dw = max(self.unique_cbands_dw) + 1
        self.start_band_up = min(self.unique_vbands_up)
        self.start_band_dw = min(self.unique_vbands_dw)

        weights_up = np.zeros([self.nkpoints,self.mband_up])
        weights_dw = np.zeros([self.nkpoints,self.mband_dw])
        
        for exciton in excitons:
            #get the eigenstate
            eivec = self.eigenvectors[exciton-1]
            #add weights
            sum_weights = 0
            for t,kcv in enumerate(self.table):
                k,c,v,c_s,v_s = kcv-1   # We substract 1 to be consistent with python numbering of arrays
                this_weight = abs2(eivec[t])
                if c_s == 0 and v_s == 0:
                   weights_up[k,c] += this_weight
                   weights_up[k,v] += this_weight
                elif c_s == 1 and v_s == 1: 
                   weights_dw[k,c] += this_weight
                   weights_dw[k,v] += this_weight
                sum_weights += this_weight
            if abs(sum_weights - 1) > 1e-3: raise ValueError('Excitonic weights does not sum to 1 but to %lf.'%sum_weights)
 
        return weights_up, weights_dw

    def interpolate_spin_pol(self,energies,path,excitons,lpratio=5,f=None,size_up=1.0,size_dw=1.0,verbose=True,**kwargs):
        """ Interpolate exciton bandstructure using SKW interpolation from
        Abipy and SPIN-POLARIZED CALCULATIONS
        """

        if verbose:
            print("This interpolation is provided by the SKW interpolator implemented in Abipy")

        lattice = self.lattice
        cell = (lattice.lat, lattice.red_atomic_positions, lattice.atomic_numbers)
        nelect = 0
        # Here there is something strange...

        fermie = kwargs.pop('fermie',0)
        ##
        symrel = symrel = lattice.sym_rec_red[~lattice.time_rev_list] # the ~ is a bitwise NOT
        time_rev = True
 
        weights_up, weights_dw = self.get_exciton_weights_spin_pol(excitons)

        weights_up = weights_up[:,self.start_band_up:self.mband_up]
        weights_dw = weights_dw[:,self.start_band_dw:self.mband_dw]

        if f: weights_up, weights_dw = f(weights_up), f(weights_dw)

        size_up *= 1.0/np.max(weights_up)
        size_dw *= 1.0/np.max(weights_dw)

        ibz_nkpoints = max(lattice.kpoints_indexes)+1
        kpoints = lattice.red_kpoints

        #map from bz -> ibz:
        # bug here? it is self.mband, but why?
        ibz_weights_up = np.zeros([ibz_nkpoints,self.mband_up-self.start_band_up]) 
        ibz_weights_dw = np.zeros([ibz_nkpoints,self.mband_dw-self.start_band_dw]) 
        
        ibz_kpoints = np.zeros([ibz_nkpoints,3])
        print(self.mband_up,self.start_band_up)
        print(ibz_weights_up.shape)
        print(weights_up.shape)
        print(lattice.kpoints_indexes)
        print('just before error')
        for idx_bz,idx_ibz in enumerate(lattice.kpoints_indexes):
            print(weights_up[idx_bz,:])
            ibz_weights_up[idx_ibz,:], ibz_weights_dw[idx_ibz,:]= weights_up[idx_bz,:], weights_dw[idx_bz,:] 
            ibz_kpoints[idx_ibz] = lattice.red_kpoints[idx_bz]

        #get eigenvalues along the path
        # DFT values from SAVE
        if isinstance(energies,YamboElectronsDB):
            ibz_energies_up = energies.eigenvalues[0,:,self.start_band:self.mband] # spin-up channel
            ibz_energies_dw = energies.eigenvalues[1,:,self.start_band:self.mband] # spin-dw channel
            ibz_kpoints_qp  = ibz_kpoints
        # GW values from ndb.QP
        elif isinstance(energies,YamboQPDB):
            ibz_nkpoints_gw=len(energies.kpoints_iku)
            if not ibz_nkpoints == ibz_nkpoints_gw :
               print('GW and BSE k-grid are differents!')
               kpoints_gw_iku = energies.kpoints_iku
               kpoints_gw_car = np.array([ k/lattice.alat for k in kpoints_gw_iku ])
               kpoints_gw_red = car_red( kpoints_gw_car,lattice.rlat)
               ibz_kpoints_qp = kpoints_gw_red
            else:
               ibz_kpoints_qp = ibz_kpoints
            pad_energies_up = energies.eigenvalues_qp[:,:,0]
            pad_energies_dw = energies.eigenvalues_qp[:,:,1]
            min_band = energies.min_band
            nkpoints, nbands = pad_energies_up.shape

            ibz_energies_up = pad_energies_up 
            ibz_energies_dw = pad_energies_dw
            #print('ibz',ibz_energies_up.shape)
        else:
            raise ValueError("Energies argument must be an instance of YamboElectronsDB or YamboQPDB. Got %s"%(type(energies)))

        #interpolate energies
        na = np.newaxis

        skw_up = SkwInterpolator(lpratio,ibz_kpoints_qp,ibz_energies_up[na,:,:],fermie,nelect,cell,symrel,time_rev,verbose=verbose)
        skw_dw = SkwInterpolator(lpratio,ibz_kpoints_qp,ibz_energies_dw[na,:,:],fermie,nelect,cell,symrel,time_rev,verbose=verbose)
        kpoints_path = path.get_klist()[:,:3]
        energies_up = skw_up.interp_kpts(kpoints_path).eigens
        energies_dw = skw_dw.interp_kpts(kpoints_path).eigens
     
        #interpolate weights
        na = np.newaxis
        skw_up = SkwInterpolator(lpratio,ibz_kpoints,ibz_weights_up[na,:,:],fermie,nelect,cell,symrel,time_rev,verbose=verbose)
        skw_dw = SkwInterpolator(lpratio,ibz_kpoints,ibz_weights_dw[na,:,:],fermie,nelect,cell,symrel,time_rev,verbose=verbose)
        kpoints_path = path.get_klist()[:,:3]
        exc_weights_up = skw_up.interp_kpts(kpoints_path).eigens
        exc_weights_dw = skw_dw.interp_kpts(kpoints_path).eigens

        # Find and set the up-dw Fermi energy to zero
        self.nvbands_up = len(self.unique_vbands_up)
        self.nvbands_dw = len(self.unique_vbands_dw)
        fermi_up_dw = max([max(energies_up[0][:,self.nvbands_up-1]), max(energies_dw[0][:,self.nvbands_dw-1])])

        #create band-structure object
        exc_bands_up = YambopyBandStructure(energies_up[0],kpoints_path,kpath=path,fermie=fermi_up_dw,weights=exc_weights_up[0],size=size_up,**kwargs)
        exc_bands_dw = YambopyBandStructure(energies_dw[0],kpoints_path,kpath=path,fermie=fermi_up_dw,weights=exc_weights_dw[0],size=size_dw,**kwargs)

        return exc_bands_up, exc_bands_dw

    ##############################################
    #  END SPIN DEPENDENT PART UNDER DEVELOPMENT #
    ##############################################

    def get_string(self,mark="="):
        lines = []; app = lines.append
        app( marquee(self.__class__.__name__,mark=mark) )
        app( "BSE solved at Q:            %s"%self.Qpt )
        app( "number of excitons:         %d"%self.nexcitons )
        if self.table is not None: 
            app( "number of transitions:      %d"%self.ntransitions )
            app( "number of kpoints:          %d"%self.nkpoints  )
            app( "number of valence bands:    %d"%self.nvbands )
            app( "number of conduction bands: %d"%self.ncbands )
        return '\n'.join(lines)
    
    def __str__(self):
        return self.get_string()<|MERGE_RESOLUTION|>--- conflicted
+++ resolved
@@ -1071,18 +1071,13 @@
         # Here there is something strange...
         fermie = kwargs.pop('fermie',0)
         ##
-<<<<<<< HEAD
-        symrel = symrel = lattice.sym_rec_red[~lattice.time_rev_list] # the ~ is a bitwise NOT
-        time_rev = True
-=======
         if not lattice.mag_syms:
-            symrel = [sym for sym,trev in zip(lattice.sym_rec_red,lattice.time_rev_list) if trev==False ]
+            symrel = symrel = lattice.sym_rec_red[~lattice.time_rev_list] # the ~ is a bitwise NOT
             trev_for_interp = lattice.time_rev
         # Handle special case of mag_sys + trev (e.g. SOC + ferromagnet, etc)
         elif lattice.time_rev:
             symrel = lattice.sym_rec_red
             trev_for_interp=False
->>>>>>> 67741d83
 
         #vmin, vmax = self.unique_vbands[0], self.unique_vbands[1]
         #cmin, cmax = self.unique_cbands[0], self.unique_cbands[1]
