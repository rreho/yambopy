--- conflicted
+++ resolved
@@ -2,19 +2,12 @@
 from yambopy.units import *
 from yambopy.plot.plotting import add_fig_kwargs,BZ_Wigner_Seitz
 from yambopy.plot.bandstructure import *
-<<<<<<< HEAD
-from yambopy.lattice import replicate_red_kmesh, calculate_distances, get_path
-=======
 from yambopy.lattice import replicate_red_kmesh, calculate_distances, get_path, car_red
->>>>>>> 4c6a7ff3
 from yambopy.tools.funcs import gaussian, lorentzian
 from yambopy.dbs.savedb import *
 from yambopy.dbs.latticedb import *
 from yambopy.dbs.electronsdb import *
-<<<<<<< HEAD
-=======
 from yambopy.dbs.qpdb import *
->>>>>>> 4c6a7ff3
 
 
 class ExcitonList():
@@ -800,8 +793,6 @@
             f -> function to apply to the exciton weights. Ex. f=log will compute the 
                  log of th weight to enhance the small contributions
             mode -> possible values are 'hexagon'/'square' to use hexagons/squares as markers for the 
-<<<<<<< HEAD
-=======
                     weights plot and 'rbf' to interpolate the weights using radial basis functions.
             limfactor -> factor of the lattice parameter to choose the limits of the plot 
             scale -> size of the markers
@@ -911,7 +902,6 @@
             f -> function to apply to the exciton weights. Ex. f=log will compute the 
                  log of th weight to enhance the small contributions
             mode -> possible values are 'hexagon' to use hexagons as markers for the 
->>>>>>> 4c6a7ff3
                     weights plot and 'rbf' to interpolate the weights using radial basis functions.
             limfactor -> factor of the lattice parameter to choose the limits of the plot 
             scale -> size of the markers
@@ -924,13 +914,7 @@
         lim = np.max(self.lattice.rlat)*limfactor
         dlim = lim*1.1
         filtered_weights = [[xi,yi,di] for xi,yi,di in zip(x,y,weights_bz_sum) if -dlim<xi and xi<dlim and -dlim<yi and yi<dlim]
-<<<<<<< HEAD
-        x,y,weights_bz_sum = np.array(filtered_weights).T
-        # Add contours of BZ
-        ax.add_patch(BZ_Wigner_Seitz(self.lattice))
-=======
         x,y,z,weights_bz_sum = np.array(filtered_weights).T
->>>>>>> 4c6a7ff3
 
         #plotting
         if mode == 'hexagon': 
@@ -960,11 +944,7 @@
         ax.set_aspect('equal')
         ax.set_xticks([])
         ax.set_yticks([])
-<<<<<<< HEAD
-
-=======
         ax.add_patch(BZ_Wigner_Seitz(self.lattice))
->>>>>>> 4c6a7ff3
         return ax
 
     def plot_nbrightest_2D(self,emin=0,emax=10,estep=0.001,broad=0.1,
