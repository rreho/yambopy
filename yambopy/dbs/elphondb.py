# Copyright (c) 2018, Fulvio Paleari, Alejandro Molina-Sánchez, Henrique Miranda
# All rights reserved.
#
# This file is part of the yambopy project
#
from yambopy import *
from netCDF4 import Dataset
from math import sqrt
import numpy as np
from yambopy.tools.string import marquee
import os
import matplotlib.pyplot as plt
from mpl_toolkits.mplot3d import Axes3D
from yambopy.units import ha2ev, ev2cm1, I
from yambopy.plot.plotting import add_fig_kwargs,BZ_Wigner_Seitz,shifted_grids_2D

class YamboElectronPhononDB():
    """
    Python class to read the electron-phonon matrix elements from yambo.
    
    By default it reads the full databases including fragments.
    
    - Input: YamboLatticeDB object, paths of ndb.elph* and ns.db1
    - Input: if not read_all, read only header
    
    - Usage and main variables: 
    
      :: yph = YamboElectronPhononDB(ylat,folder_gkkp=path1,save=path2)
    
      :: yph.ph_energies     #Phonon energies (eV)      
      :: yph.ph_eigenvectors #Phonon modes
      :: yph.gkkp            #El-ph matrix elements (by default normalised with ph. energies):
      :: yph.gkkp_sq         #Couplings (square) 

      Additional variables (Experimental stuff)
      :: yph.gkkp_bare
      :: yph.gkkp_bare_sq
      :: yph.gkkp_mixed      #Coupling (mixed bare-dressed)
   
    Formats:
    - modes[il][iat][ix]
    - gkkp[iq][ik][il][ib1][ib2]

    Plots provided:
    - Call function plot for scatterplot in the k-BZ of any quantity A(k)_{iq,ib1,ib2,inu} 
        -- if plt_show, show plot at runtime
        -- if plt_cbar, add colorbar

      Example, plot of |g(k)_{0,3,4,4}|:      
           :: yph.plot_elph( np.abs(yph.gkkp[0,:,3,4,4]) )              
    """
    def __init__(self,lattice,filename='ndb.elph_gkkp',folder_gkkp='SAVE',save='SAVE',read_all=True):
        
        self.lattice = lattice

        # Find correct database names
        if os.path.isfile("%s/ndb.elph_gkkp"%folder_gkkp): filename='%s/ndb.elph_gkkp'%folder_gkkp
        elif os.path.isfile("%s/ndb.elph_gkkp_expanded"%folder_gkkp): filename='%s/ndb.elph_gkkp_expanded'%folder_gkkp
        else: filename = "%s/%s"%(folder_gkkp,filename)
        self.frag_filename = filename + "_fragment_"
        self.are_bare_there = False
        
        # necessary lattice information
        self.alat        = lattice.alat
        self.rlat        = lattice.rlat
        self.car_kpoints = lattice.car_kpoints
            
        # Check if databases exist. Exit only if header is missing.
        try: database = Dataset(filename)
        except: raise FileNotFoundError("error opening %s in YamboElectronPhononDB"%filename)
        
        try: database_frag = Dataset("%s1"%self.frag_filename)
        except FileNotFoundError: print("[WARNING] Database fragment at q=0 not detected")
        else: 
            # Check if bare matrix elements are present
            try: 
                database_frag.variables['ELPH_GKKP_BARE_Q1']
            except KeyError: 
                database_frag.close()
            else:
                self.are_bare_there = True
                database_frag.close()
                 
        #read qpoints    
        self.qpoints = database.variables['PH_Q'][:].T
        self.car_qpoints = self.qpoints/self.alat
        #read dimensions of electron phonon parameters
        self.nmodes, self.nqpoints, self.nkpoints, b_1, b_2 = database.variables['PARS'][:5].astype(int)
        if b_1>b_2: # Old database (no GkkpBands in PARS)
            self.nbands = b_1
            self.b_in, self.b_out = [0,self.nbands-1]
        else: # New database (PARS with GkkpBands)
            self.b_in, self.b_out = [b_1-1,b_2-1]
            self.nbands = b_2-b_1+1
        self.natoms = int(self.nmodes/3)
<<<<<<< HEAD
        # read IBZ k-points
        self.ibz_kpoints_elph = database.variables['HEAD_KPT'][:].T
        self.ibz_car_kpoints = self.ibz_kpoints_elph/self.alat
=======

        try: #check if IBZ K-point list is provided
            self.ibz_kpoints_elph = database.variables['HEAD_KPT'][:].T
            self.ibz_car_kpoints = np.array([ k/self.alat for k in self.ibz_kpoints_elph ])
        except KeyError: 
            pass

>>>>>>> 67741d83
        try: # Check if full K-point list is provided (upon expansion), otherwise use the one from ns.db1
            self.kpoints_elph = database.variables['PH_K'][:].T
            self.car_kpoints = self.kpoints_elph/self.alat
            database.close()
        except KeyError:
            database.close()
        
        #Check how many databases are present
        self.nfrags = self.nqpoints
        for iq in range(self.nqpoints):
            if not os.path.isfile("%s%d"%(self.frag_filename,iq+1)): 
                self.nfrags = iq
                break
        
        # Keep reading
        if read_all: self.read_full_DB()
        
    def read_full_DB(self):
        """
        Read all variables in the ndb.elph_gkkp* dbs as attributes of this class
        """
        
        # Frequencies
        self.read_frequencies()
        
        # Eigenmodes
        self.read_eigenmodes()

        # <dVscf> matrix elements plus <dVbare> if they exist
        self.read_elph()
        if self.are_bare_there: self.read_elph(kind='bare')   
   
        # Get square matrix elements
        self.get_gkkp_sq()
        
        # Get the symmetrised dressed-bare coupling
        if self.are_bare_there: self.get_gkkp_mixed()

    def read_frequencies(self):
        """
        Read phonon frequencies in eV
        """
        self.ph_energies  = np.zeros([self.nfrags,self.nmodes])
        
        for iq in range(self.nfrags):
            fil = self.frag_filename + "%d"%(iq+1)
            database = Dataset(fil)
            self.ph_energies[iq] = np.sqrt(database.variables['PH_FREQS%d'%(iq+1)][:])*ha2ev
            database.close()
        
    def read_eigenmodes(self):
        """
        Read phonon eigenmodes
        """
        self.ph_eigenvectors = np.zeros([self.nfrags,self.nmodes,self.natoms,3],dtype=np.complex64)
        
        for iq in range(self.nfrags):
            fil = self.frag_filename + "%d"%(iq+1)
            database = Dataset(fil)
            #eigs_q[cartesian][atom][mode][complex]
            eigs_q = database.variables['POLARIZATION_VECTORS'][:].T
            self.ph_eigenvectors[iq] = eigs_q[0,:,:,:] + eigs_q[1,:,:,:]*I
            database.close()
             
    def read_elph(self,kind='dressed',scale_g_with_ph_energies=True):
        """
        Read electron-phonon matrix elements
        
        - kind is 'dressed' or 'bare'
        - var_nm is 'ELPH_GKKP_Q' or 'ELPH_GKKP_BARE_Q'
        - If scale_g_with_ph_energies they are divided by sqrt(2*ph_E)

        NB: ELPH_GKKP_Q is saved by yambo as (2,mode,bnd1,bnd2,k), but netCDF stores
            the *transpose* (k,bnd2,bnd1,mode,2).
            We want to change it to complex (k,mode,bnd1,bnd2), therefore we need to
            *swap* bnd2<->mode.
        """    
        if kind!='dressed' and kind!='bare': 
            raise ValueError("Wrong kind %s (can be 'dressed' [Default] or 'bare')"%kind) 
        if kind=='dressed': var_nm = 'ELPH_GKKP_Q'
        if kind=='bare':    var_nm = 'ELPH_GKKP_BARE_Q'       
        
        # gkkp[q][k][mode][bnd1][bnd2]
        gkkp_full = np.zeros([self.nfrags,self.nkpoints,self.nmodes,self.nbands,self.nbands],dtype=np.complex64)   
        
        for iq in range(self.nfrags):
            fil = self.frag_filename + "%d"%(iq+1)
            database = Dataset(fil)
            gkkp = database.variables['%s%d'%(var_nm,iq+1)][:]
            gkkp_full[iq] = np.swapaxes(gkkp[:,:,:,:,0] + I*gkkp[:,:,:,:,1],-1,1)
            database.close()
        
        # Check integrity of elph values
        if np.isnan(gkkp_full).any(): print('[WARNING] NaN values detected in elph database.')
        
        # Scaling with phonon energies
        if scale_g_with_ph_energies: gkkp_full = self.scale_g(gkkp_full)    
                
        if kind=='dressed': self.gkkp = gkkp_full
        if kind=='bare': self.gkkp_bare = gkkp_full          
    
    def scale_g(self,dvscf):
        """
        Normalise matrix elements by the phonon energy as: 
       
        g_qnu = dvscf_qnu/sqrt(2*w_qnu)
        """
        
        g = np.zeros([self.nfrags,self.nkpoints,self.nmodes,self.nbands,self.nbands],dtype=np.complex64)
        for iq in range(self.nfrags):
            for inu in range(self.nmodes): 
                if iq==0 and inu in [0,1,2]: 
                    g[iq,:,inu,:,:] = 0. # Remove acoustic branches
                else:
                    ph_E = self.ph_energies[iq,inu]/ha2ev # Put back the energies in Hartree units
                    g[iq,:,inu,:,:] = dvscf[iq,:,inu,:,:]/np.sqrt(2.*ph_E)
        return g

    def get_gkkp_sq(self,read_bare=False):
        """
        Return g^2
        """
        self.gkkp_sq = np.abs(self.gkkp)**2. 
        if self.are_bare_there: self.gkkp_bare_sq = np.abs(self.gkkp_bare)**2. 

    def get_gkkp_mixed(self):
        """
        Return the symmetrised dressed-bare coupling
        """
        self.gkkp_mixed = np.real(self.gkkp)*np.real(self.gkkp_bare)+np.imag(self.gkkp)*np.imag(self.gkkp_bare)
        
    @add_fig_kwargs
    def plot_elph(self,data,kcoords=None,plt_show=False,plt_cbar=False,**kwargs):
        """
        2D scatterplot in the BZ:

         (i)  in k-space of the quantity A_{k}(iq,inu,ib1,ib2).
         (ii) in q-space of the quantity A_{q}(ik,inu,ib1,ib2).       

        Any real quantity which is a function of only the k-grid or q-grid may be supplied.
        The indices iq/ik,inu,ib1,ib2 are user-specified.

        - kcoords refers to the k/q-grid in Cartesian coordinates (i.e., yelph.car_qpoints and similar).
          If None is specified, a k-space, fixed-q plot is assumed.
        
        - if plt_show plot is shown
        - if plt_cbar colorbar is shown
        - kwargs example: marker='H', s=300, cmap='viridis', etc.
        
        NB: So far requires a 2D system. 
            Can be improved to plot BZ planes at constant k_z for 3D systems.
        """        
        if kcoords is None: kpts = self.car_kpoints # Assume k-space plot
        else:               kpts = kcoords # Plot on momentum map supplied by user       

        # Input check
        if len(data)!=len(kpts): 
            raise ValueError('Something wrong in data dimensions (%d data vs %d kpts)'%(len(data),len(kpts)))
        
        # Global plot stuff
        self.fig, self.ax = plt.subplots(1, 1)
        self.ax.add_patch(BZ_Wigner_Seitz(self.lattice))
        
        if plt_cbar:
            if 'cmap' in kwargs.keys(): color_map = plt.get_cmap(kwargs['cmap'])
            else:                       color_map = plt.get_cmap('viridis') 
        lim = 1.05*np.linalg.norm(self.rlat[0])
        self.ax.set_xlim(-lim,lim)
        self.ax.set_ylim(-lim,lim)

        # Reproduce plot also in adjacent BZs
        BZs = shifted_grids_2D(kpts,self.rlat)
        for kpts_s in BZs: plot=self.ax.scatter(kpts_s[:,0],kpts_s[:,1],c=data,**kwargs)
        
        if plt_cbar: self.fig.colorbar(plot)
        
        plt.gca().set_aspect('equal')

        if plt_show: plt.show()
        else: print("Plot ready.\nYou can customise adding savefig, title, labels, text, show, etc...")
        
    def __str__(self,verbose=False):

        try: self.ph_energies
        except AttributeError: self.read_frequencies()

        try: self.ph_eigenvectors
        except AttributeError: self.read_eigenmodes()

        lines = []; app = lines.append
        app(marquee(self.__class__.__name__))
            
        app('nqpoints: %d'%self.nqpoints)
        app('nkpoints: %d'%self.nkpoints)
        app('nmodes: %d'%self.nmodes)
        app('natoms: %d'%self.natoms)
        app('nbands: %d (%d - %d)'%(self.nbands,self.b_in,self.b_out))
        if self.nfrags == self.nqpoints: app('fragments: %d'%self.nfrags)
        else: app('fragments: %d [WARNING] nfrags < nqpoints'%self.nfrags)
        if self.are_bare_there: app('bare couplings are present')
        if verbose:
            app('-----------------------------------')
            for iq in range(self.nfrags):
                app('nqpoint %d'%iq)
                for n,mode in enumerate(self.ph_eigenvectors[iq]):
                    app('mode %d freq: %lf meV'%(n,self.ph_energies[iq,n]*1000.))
                    for a in range(self.natoms):
                        app(("%12.8lf "*3)%tuple(mode[a].real))
            app('-----------------------------------')
        return "\n".join(lines)<|MERGE_RESOLUTION|>--- conflicted
+++ resolved
@@ -93,19 +93,13 @@
             self.b_in, self.b_out = [b_1-1,b_2-1]
             self.nbands = b_2-b_1+1
         self.natoms = int(self.nmodes/3)
-<<<<<<< HEAD
-        # read IBZ k-points
-        self.ibz_kpoints_elph = database.variables['HEAD_KPT'][:].T
-        self.ibz_car_kpoints = self.ibz_kpoints_elph/self.alat
-=======
 
         try: #check if IBZ K-point list is provided
             self.ibz_kpoints_elph = database.variables['HEAD_KPT'][:].T
-            self.ibz_car_kpoints = np.array([ k/self.alat for k in self.ibz_kpoints_elph ])
+            self.ibz_car_kpoints = np.array([ self.ibz_kpoints_elph ])/self.alat
         except KeyError: 
             pass
 
->>>>>>> 67741d83
         try: # Check if full K-point list is provided (upon expansion), otherwise use the one from ns.db1
             self.kpoints_elph = database.variables['PH_K'][:].T
             self.car_kpoints = self.kpoints_elph/self.alat
