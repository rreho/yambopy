<<<<<<< HEAD
# Authors: HPCM, FP
=======
# Authors: HPCM, FP, RR
>>>>>>> b616cd21
#
# This file is part of the yambopy project
#
from yambopy.units import *
from yambopy import *
from math import sqrt
from time import time
import matplotlib.pyplot as plt
from yambopy.tools.string import marquee
from yambopy.tools.funcs import abs2,lorentzian, gaussian
from yambopy.plot.plotting import add_fig_kwargs,BZ_Wigner_Seitz,shifted_grids_2D

class YamboDipolesDB():
    """
    Class to read the dipoles databases from the ``ndb.dipoles`` files
    
    Can be used to plot, for example, the imaginary part of the dielectric
    function which corresponds to the optical absorption, or directly the matrix elements in kspace.

    Dipole matrix elements <ck|vec{r}|vk> are stored in self.dipoles with indices [k,r_i,c,v]. If the calculation is spin-polarised (nk->nks), then they are stored with indices [s,k,r_i,c,v]
    """
    def __init__(self,lattice,save='SAVE',filename='ndb.dip_iR_and_P',dip_type='iR',field_dir=[1,1,1],project=True):

        self.lattice   = lattice
        self.filename  = "%s/%s"%(save,filename)
        self.field_dir = field_dir
        self.project   = project

        #read dipoles
        try:
            database = Dataset(self.filename, 'r')
        except:
            raise IOError("Error opening %s in YamboDipolesDB"%self.filename)
            
        self.nq_ibz, self.nq_bz, self.nk_ibz, self.nk_bz = database.variables['HEAD_R_LATT'][:].astype(int)
        self.spin = database.variables['SPIN_VARS'][0].astype(int)

        # indexv is the maximum partially occupied band
        # indexc is the minimum partially empty band
        self.min_band, self.max_band, self.indexv, self.indexc = database.variables['PARS'][:4].astype(int)
        database.close()

        # determine the number of bands
        self.nbands  = self.max_band-self.min_band+1
        self.nbandsv = self.indexv-self.min_band+1
        self.nbandsc = self.max_band-self.indexc+1
        self.indexv = self.indexv-1
        self.indexc = self.indexc-1
        self.index_firstv = self.min_band-1
        self.open_shell = False
        d_n_el = self.nbandsv + self.nbandsc - self.nbands
        if d_n_el != 0:
            # We assume the excess electron(s)/hole(s) are in the spin=0 channel
            print("[WARNING] You may be considering an open-shell system. Careful: optical absorption UNTESTED.")
            self.open_shell = True
            self.n_exc_el = d_n_el # this can be negative for excess holes
            # Spin-dependent band indices: these are taken from PARS so be careful
            self.indexv_os  = [self.indexv, self.indexv-d_n_el]
            self.indexc_os  = [self.indexc+d_n_el, self.indexc]
            self.nbandsv_os = [self.nbandsv, self.nbandsv-d_n_el ] 
            self.nbandsc_os = [self.nbandsc-d_n_el, self.nbandsc ]

        #read the database
        self.dipoles = self.readDB(dip_type)

<<<<<<< HEAD
        #expand the dipoles to the full brillouin zone
        if self.spin==1: self.expandDipoles(self.dipoles)
        if self.spin==2:
            dip_up, dip_dn = self.dipoles[0], self.dipoles[1]
            exp_dip      = self.expandDipoles
            self.dipoles = np.stack((exp_dip(dip_up,spin=0)[0], exp_dip(dip_dn,spin=1)[0]),axis=0) 
=======
        #expand the dipoles to the full brillouin zone 
        #and project them along field dir
        if self.spin==1: self.expandDipoles(self.dipoles,project=project)
        if self.spin==2:
            dip_up, dip_dn = self.dipoles[0], self.dipoles[1]
            exp_dip      = self.expandDipoles
            self.dipoles = np.stack((exp_dip(dip_up,spin=0,project=project)[0], exp_dip(dip_dn,spin=1,project=project)[0]),axis=0) 
>>>>>>> b616cd21

    def normalize(self,electrons):
        """ 
        Use the electrons to normalize the dipole matrix elements
        """
        # We take the eivs with the added spin dimensions even in non-spin pol case
        eiv = electrons.eigenvalues_sp_pol
        nkpoints, nbands = eiv[0].shape

        dipoles = self.dipoles
        if self.spin==1: dipoles = np.expand_dims(dipoles,axis=0)
        print(dipoles.shape)
        for nk in range(nkpoints):
            for ns in range(self.spin):

                eiv_sk = eiv[ns,nk]
            
                #create eigenvalues differences arrays
                norm = np.array([ [ec-ev for ev in eiv_sk] for ec in eiv_sk ])
            
                #normalize
                for i,j in product(list(range(nbands)),repeat=2):

                    if norm[i,j] == 0: dipoles[ns,nk,:,i,j] = 0.
                    else: dipoles[ns,nk,:,i,j] = dipoles[ns,nk,:,i,j]/norm[i,j]

        if self.spin==1: dipoles=np.squeeze(dipoles)
        self.dipoles = dipoles

    def readDB(self,dip_type):
        """
        The dipole matrix has the following indexes:
        [nspin, nkpoints, cartesian directions, nbands conduction, nbands valence]
        """
        #check if output is in the old format
        fragmentname = "%s_fragment_1"%(self.filename)
        if os.path.isfile(fragmentname): return self.readDB_oldformat(dip_type)

        self.dip_type = dip_type
        if self.spin==1: 
            dipoles = np.zeros([self.nk_ibz,3,self.nbandsc,self.nbandsv],dtype=np.complex64)
        if self.spin==2:
            dipoles = np.zeros([self.spin,self.nk_ibz,3,self.nbandsc,self.nbandsv],dtype=np.complex64)
        
        database = Dataset(self.filename)
        dip = database.variables['DIP_%s'%(dip_type)]
        if self.spin==1:
            dip = np.squeeze(dip)
            dip = (dip[:,:,:,:,0]+1j*dip[:,:,:,:,1]) # Read as nk,nv,nc,ir
        if self.spin==2:
            dip = (dip[:,:,:,:,:,0]+1j*dip[:,:,:,:,:,1]) # Read as ns,nk,nv,nc,ir
        dipoles = np.swapaxes(dip,self.spin,self.spin+2) # Swap indices as mentioned in the docstring
        database.close()

        return dipoles

    def readDB_oldformat(self,dip_type):
        """
        Legacy function for compatibility

        The dipole matrix has the following indexes:
        [nkpoints, cartesian directions, nspin, nbands conduction, nbands valence]
        """
        self.dip_type = dip_type
        dipoles = np.zeros([self.nk_ibz,3,self.nbandsc,self.nbandsv],dtype=np.complex64)
   
        #check dipole db format
        filename = "%s_fragment_1"%(self.filename)
        database = Dataset(filename)
        tag1 = 'DIP_iR_k_0001_spin_0001'
        tag2 = 'DIP_iR_k_0001_xyz_0001_spin_0001'
        if tag1 in list(database.variables.keys()):
            dipoles_format = 1
        elif tag2 in list(database.variables.keys()):
            dipoles_format = 2
        database.close()
        
        for nk in range(self.nk_ibz):

            #open database for each k-point
            filename = "%s_fragment_%d"%(self.filename,nk+1)
            database = Dataset(filename)

            if dipoles_format == 1:
                dip = database.variables['DIP_%s_k_%04d_spin_%04d'%(dip_type,nk+1,1)]
                dip = (dip[:,:,:,0]+1j*dip[:,:,:,1])
                for i in range(3):
                    dipoles[nk,i] = dip[:,:,i].T
            elif dipoles_format == 2:
                for i in range(3):
                    dip = database.variables['DIP_%s_k_%04d_xyz_%04d_spin_%04d'%(dip_type,nk+1,i+1,1)][:]
                    dipoles[nk,i] = dip[0].T+dip[1].T*1j

            #close database
            database.close()

        return dipoles
        
<<<<<<< HEAD
    def expandDipoles(self,dipoles=None,field_dir=[1,0,0],field_dir3=[0,0,1],spin=None):
=======
    def expandDipoles(self,dipoles=None,spin=None,project=True):
>>>>>>> b616cd21
        """
        Rotate dipoles from the IBZ to the FBZ
        and project them along field_dir
        (Equivalent to DIP_rotated and DIP_projected in Yambo)
        """
        if dipoles is None:
            dipoles = self.dipoles
            
        #check if we need to expand the dipoles to the full BZ
        lattice = self.lattice
        kpts = lattice.car_kpoints
        nks  = lattice.kpoints_indexes
        nss  = lattice.symmetry_indexes
        
        #normalize the fields
        self.field_dir  = np.array(self.field_dir)
        self.field_dir  = self.field_dir/np.linalg.norm(self.field_dir)
        
        #calculate polarization directions
        field_dirx = np.array([self.field_dir[0],0.,0.])
        field_diry = np.array([0.,self.field_dir[1],0.])
        field_dirz = np.array([0.,0.,self.field_dir[2]])

        #get band indexes
        nkpoints = len(nks)
        indexv = self.index_firstv #self.min_band-1
        indexc = self.indexc       #self.indexc-1 
        nbandsv = self.nbandsv
        nbandsc = self.nbandsc
        nbands = self.min_band+self.nbands-1
        if self.open_shell: indexc  = self.indexc_os[spin]
        if self.open_shell: nbandsv = self.nbandsv_os[spin]
        if self.open_shell: nbandsc = self.nbandsc_os[spin]

        #Note that P is Hermitian and iR anti-hermitian.
<<<<<<< HEAD
        # [FP] Other possible dipole options (i.e., velocity gauge) to be checked. Treat them as not supported.
=======
        # [FP] Other possible dipole options to be checked (i.e., velocity gauge needs energy renormalization). Treat them as not supported.
>>>>>>> b616cd21
        if self.dip_type == 'P':
            factor =  1.0
        else:
            factor = -1.0
           
        #save dipoles in the ibz
        self.dipoles_ibz = dipoles 
        #get dipoles in the full Brillouin zone
        self.dipoles = np.zeros([nkpoints,3,nbands,nbands],dtype=np.complex64)
        for nk_fbz,nk_ibz,ns in zip(list(range(nkpoints)),nks,nss):
            
            #if time rev we conjugate
            if lattice.time_rev_list[ns]:
                dip = np.conjugate(dipoles[nk_ibz,:,:,:])
            else:
                dip = dipoles[nk_ibz,:,:,:]

            #get symmmetry operation
            sym = lattice.sym_car[ns].T
            #get projection operation
            pro = np.array([field_dirx,field_diry,field_dirz])
<<<<<<< HEAD
            #transformation
            tra = np.dot(pro,sym)
            
=======
            #transformation: this is rotation
            if not project: tra = sym
            #transformation: this is combined rotation + projection
            if project:     tra = np.dot(pro,sym)

>>>>>>> b616cd21
            #rotate dipoles
            for c,v in product(list(range(nbandsc)),list(range(nbandsv))):
                self.dipoles[nk_fbz,:,indexc+c,indexv+v] = np.dot(tra,dip[:,c,v])

            #make hermitian
            for c,v in product(list(range(nbandsc)),list(range(nbandsv))):
                self.dipoles[nk_fbz,:,indexv+v,indexc+c] = factor*np.conjugate(self.dipoles[nk_fbz,:,indexc+c,indexv+v])
                        
<<<<<<< HEAD
        self.field_dirx = field_dirx
        self.field_diry = field_diry
        self.field_dirz = field_dirz
        
        return self.dipoles, kpts
       
=======
        return self.dipoles, kpts

>>>>>>> b616cd21
    def plot(self,ax,kpoint=0,dir=0,func=abs2):
        return ax.matshow(func(self.dipoles[kpoint,dir]))

    @add_fig_kwargs
    def plot_dipoles(self,data,nspin=-1,plt_show=False,plt_cbar=False,shift_BZ=True,**kwargs):
        """
        2D scatterplot in the k-BZ of the quantity A_{k}(is,ik,idir,ic,iv).
        TODO: this is the same function as plot_elph in elphondb. They should be merged.

        Any real quantity which is a function of only the k-grid may be supplied.
        The indices is,ik,idir,ic,iv are user-specified. 

        - if plt_show plot is shown
        - if plt_cbar colorbar is shown
        - if shift_BZ adjacent BZs are also plotted (default)
        - kwargs example: marker='H', s=300, cmap='viridis', etc.

        NB: So far requires a 2D system.
            Can be improved to plot BZ planes at constant k_z for 3D systems.
        """
        kpts = self.lattice.car_kpoints
        lattice = self.lattice
        rlat = self.lattice.rlat

        # Input check
        if len(data)!=len(kpts):
            raise ValueError('Something wrong in data dimensions (%d data vs %d kpts)'%(len(data),len(kpts)))

        # Global plot stuff
        self.fig, self.ax = plt.subplots(1, 1)
        self.ax.add_patch(BZ_Wigner_Seitz(lattice))

        if plt_cbar:
            if 'cmap' in kwargs.keys(): color_map = plt.get_cmap(kwargs['cmap'])
            else:                       color_map = plt.get_cmap('viridis')
        lim = 1.05*np.linalg.norm(rlat[0])
        self.ax.set_xlim(-lim,lim)
        self.ax.set_ylim(-lim,lim)

        # Reproduce plot also in adjacent BZs
        if shift_BZ:
            BZs = shifted_grids_2D(kpts,rlat)
            for kpts_s in BZs: plot=self.ax.scatter(kpts_s[:,0],kpts_s[:,1],c=data,**kwargs)
        else:
            plot=self.ax.scatter(kpts[:,0],kpts[:,1],c=data,**kwargs)

<<<<<<< HEAD
        if plt_cbar: self.fig.colorbar(plot)
=======
        if plt_cbar: self.cbar = self.fig.colorbar(plot)
>>>>>>> b616cd21

        plt.gca().set_aspect('equal')

        if plt_show: plt.show()
        else: print("Plot ready.\nYou can customise adding savefig, title, labels, text, show, etc...")
        
<<<<<<< HEAD
    def ip_eps2(self,electrons,mode='imag',pol=1,ntot_dip=-1,nspin=-1,GWshift=0.,broad=0.1,broadtype='l',nbnds=[-1,-1],emin=0.,emax=10.,esteps=500,res_k=False):
=======
    def ip_eps2(self,electrons,mode='imag',ntot_dip=-1,nspin=-1,GWshift=0.,broad=0.1,broadtype='l',nbnds=[-1,-1],emin=0.,emax=10.,esteps=500,res_k=False,system_2D=False):
>>>>>>> b616cd21
        """
        Compute independent-particle absorption [interband transitions]

        electrons -> electrons YamboElectronsDB
<<<<<<< HEAD
        pol -> polarization direction(s). Can be integer or list of dirs to be summed over.
=======
>>>>>>> b616cd21
        ntot_dip -> if nbands_dip in ndb.dipoles < nbands_el in ns.db1, set ntot_dip=nbands_dip 
        nspin -> if -1 spin polarisations are summed (default)
                 if  0 only majority spin channel is considered
                 if  1 only minority spin channel is considered 
        GWshift -> rigid GW shift in eV
        broad -> broadening of peaks in eV
        broadtype -> 'l' is lorentzian, 'g' is gaussian
        nbnds -> number of [valence, conduction] bands included starting from Fermi level. Default means all are included
        emin,emax,esteps -> frequency range for the plot

        mode -> 'imag': Im[eps(w)] resonant case [DEFAULT] i.e. absorption spectrum / Fermi's golden rule
                'full': complex eps(w) including antiresonant case i.e. dielectric function / additional optical functions
<<<<<<< HEAD

        By R. Reho
=======
        
        2D_system -> if True, returns 2D polarizability instead of eps2
>>>>>>> b616cd21
        res_k -> if True, it returns an additional array epskres with IPA absorption for each k-point. 
                 In this way, we can plot it on the 2D-BZ (e.g. integrating over an energy range).

                This feature can be used like in the following example:

                :: code block ::
                    emin=0.
                    emax=3.5
                    step = int((emax-emin)/0.0025)
<<<<<<< HEAD
                    _, _, datakres = ydip.ip_eps2(yel,pol[0,1],ntot_dip=-1,broad=0.12,broadtype='l',emin=emin,emax=emax,nbnds=[2,2],esteps=step,res_k=True)
=======
                    _, _, datakres = ydip.ip_eps2(yel,ntot_dip=-1,broad=0.12,broadtype='l',emin=emin,emax=emax,nbnds=[2,2],esteps=step,res_k=True)
>>>>>>> b616cd21
                    kres_int = np.sum(datakres,axis=0) #suitable integral over a frequency range
                    ydip.plot_dipoles(dataplot,marker='H',s=300,cmap='viridis')
               ::  end block ::
        """

        # Normalize field direction
        self.field_dir  = np.array(self.field_dir)
        self.field_dir  = self.field_dir/np.linalg.norm(self.field_dir)

        #get eigenvalues and weights of electrons
        eiv = electrons.eigenvalues_sp_pol
        weights = electrons.weights
        nv = electrons.nbandsv
        nc = electrons.nbandsc   
        nkpoints = len(eiv[0]) 

        #get dipoles
        dipoles = self.dipoles
        # (shape them according to spin polarization)
        sp_pol = self.spin # sum over all spin channels
        if self.spin==1: 
            dipoles = np.expand_dims(dipoles,axis=0)
        if self.spin==2 and (nspin==0 or nspin==1) : 
                dipoles = np.expand_dims(self.dipoles[nspin],axis=0)
                eiv = np.expand_dims(eiv[nspin],axis=0)
                sp_pol = self.spin-1 # sum over one spin channel only

        #get frequencies and im
        freq = np.linspace(emin,emax,esteps)
        if mode=='imag': eps = np.zeros([len(freq)])
        if mode=='full': eps = np.zeros([len(freq)],dtype=np.complex64)

        #Cut bands to the maximum number used for the dipoles
        if ntot_dip>0: 
            eiv = eiv[:,:,:ntot_dip]
            nc=ntot_dip-nv

        #Print band gap values and apply GW_shift
        electrons.energy_gaps(GWshift)

        #Check bands to include in the calculation
        if nbnds[0]<0: nbnds[0]=nv
        if nbnds[1]<0: nbnds[1]=nc
        iv = nv-nbnds[0] #first valence
        lc = nv+nbnds[1] #last conduction

        #choose broadening
        if mode=='imag' or res_k:
            if "l" in broadtype: broadening = lorentzian
            else:                broadening = gaussian

        #dimensional factors
<<<<<<< HEAD
        # [NB] This cofactor is not consistent with the yambo output:
        #      - In 3D there is a factor missing
        #      - In 2D there is a frequency dependence eps(w)->eps(w)/w missing (and a factor)
        #setting to 1. for now
        if self.spin == 1 : spin_deg=2
        if self.spin == 2 : spin_deg=1
        cofactor = spin_deg*8.*np.pi/self.lattice.rlat_vol
        cofactor = spin_deg*1.
=======
        if self.spin == 1 : spin_deg=2
        if self.spin == 2 : spin_deg=1
        cofactor = spin_deg*8.*np.pi/(self.lattice.rlat_vol)
>>>>>>> b616cd21

        na = np.newaxis
        epskres = np.zeros([esteps,nkpoints])
        #calculate epsilon
        for c,v,s in product(range(nv,lc),range(iv,nv),range(sp_pol)):

                #get electron-hole energy and dipoles
                #(sum over pol directions if needed)
                eivs = eiv[s]
                ecv  = eivs[:,c]-eivs[:,v]

<<<<<<< HEAD
                dips = dipoles[s]
                dip2=0.
                try:
                    for p in pol: dip2 = dip2 + np.abs(dips[:,p,c,v])**2
                except TypeError: 
                    dip2 = np.abs(dips[:,pol,c,v])**2.
=======
                # these are the expanded+projected dipoles already
                dips = dipoles[s]
                if self.project:     dip2= np.abs( np.sum( dips[:,:,c,v], axis=1) )**2.
                if not self.project: dip2 = np.abs( np.einsum('j,ij->i', self.field_dir , dips[:,:,c,v]) )**2
>>>>>>> b616cd21

                #make dimensions match
                dip2a = dip2[na,:]
                ecva  = ecv[na,:]
                freqa = freq[:,na]
<<<<<<< HEAD
                wa    = weights[na,:]       
=======
                # rescale weight factors because we are in the expanded BZ
                wa    = weights[na,:]*self.nk_ibz/nkpoints       
>>>>>>> b616cd21

                if mode=='imag' or res_k: 
                    #calculate the lorentzians 
                    broadw = broadening(freqa,ecva,broad)
   
                    #scale broadening with dipoles and weights
                    epsk =  wa*dip2a*broadw

                    #k-resolved absorption
                    if res_k: epskres+=epsk

                    #integrate over kpoints
                    if mode=='imag': eps += np.sum(epsk,axis=1)

                if mode=='full':
                    #construct complex-valued response function
                    #including resonant and antiresonant components
                    G1 = -1./(freqa-ecva+broad*I)
                    G2 = -1./(-freqa-ecva-broad*I)

                    # oscillators
                    osc = wa*dip2a

                    # +=: sum over (c,v,s) ; np.sum(axis=1): sum over k                    
                    eps += np.sum(osc*(G1+G2),axis=1)/np.pi

        eps = eps*cofactor
<<<<<<< HEAD
=======
       
        # Treat 2D case
        # THERE IS STILL A FACTOR MISSING
        #if system_2D:
        #    if mode=='imag':
        #        print("[2D system] Returning 2D polarizability instead of eps2 (bohr units)")
        #        # assuming supercell direction to be the largest one
        #        L = np.max(self.lattice.alat) 
        #        eps = eps#*L/4./np.pi
        #    if mode=='full':
        #        print("[2D system] Remember that for spectra, the physical quantity is eps.imag*L/(2*pi), with L aperiodic direction in bohr")
>>>>>>> b616cd21

        if res_k: return freq, eps, epskres
        else:     return freq, eps

    def add_drude(self,freq,eps,omegap,gammap):
        """
        Add 3D Drude term from semiclassical electron gas, i.e.,
        INTRABAND transitions to the dielectric function

        - freq, eps -> outputs of ip_eps2
                       - freq: energy window previously defined in ip_eps2
                       - eps: dielectric function previously computed with ip_eps2
                              * if float: assume it is Im[eps(w)] and add imaginary part of Drude term
                              * if cmplx: add real and imaginary parts of Drude term
        - omegap: plasma frequency
        - gammap:  Drude broadening

        Output: modified freq (removed E<=0 part) and eps with Drude added.
        """
        # Cut energy window
        zero_ind = np.where(freq==0.)[0]
        if zero_ind.size!=0:
            print('[WARNING] Values for energies <=0 are removed when adding the Drude term')
            freq = freq[zero_ind[0]+1:]
            eps  = eps[zero_ind[0]+1:]            

        # Drude correction, real and imaginary parts
        Drude_term  = omegap/(freq**2.+gammap**2.)
        Drude_real  = 1.-Drude_term
        Drude_imag  = Drude_term*gammap/freq
        Drude_cmplx = Drude_real+I*Drude_imag

        if np.issubdtype(eps.dtype, np.complexfloating): eps+=Drude_cmplx
        if np.issubdtype(eps.dtype, np.floating):        eps+=Drude_imag

        return freq,eps

    def __str__(self):
        lines = []; app = lines.append
        app(marquee(self.__class__.__name__))
        app("kpoints:")
        app("nk_ibz : %d"%self.nk_ibz)
        app("nk_bz  : %d"%self.nk_bz)
        app("bands:")
        app("nbands : %d" % self.nbands)
        app("nbandsv: %d" % self.nbandsv)
        app("nbandsc: %d" % self.nbandsc)
        app("indexv : %d" % (self.min_band-1))
        app("indexc : %d" % self.indexc)
        app("gauge  : %s" % (self.dip_type))
        app("spin:")
        app("spin pol         : %d" % (self.spin))
        if self.spin==2:
            app("open shell       : %s" % (self.open_shell))
            if self.open_shell: app("excess electrons : %d" % (self.n_exc_el))
<<<<<<< HEAD
        app("field_dirx: %10.6lf %10.6lf %10.6lf"%tuple(self.field_dirx))
        app("field_diry: %10.6lf %10.6lf %10.6lf"%tuple(self.field_diry))
        app("field_dirz: %10.6lf %10.6lf %10.6lf"%tuple(self.field_dirz))
=======
        app("field_dir: %10.6lf %10.6lf %10.6lf"%tuple(self.field_dir))
        #app("field_dirx: %10.6lf %10.6lf %10.6lf"%tuple(self.field_dirx))
        #app("field_diry: %10.6lf %10.6lf %10.6lf"%tuple(self.field_diry))
        #app("field_dirz: %10.6lf %10.6lf %10.6lf"%tuple(self.field_dirz))
>>>>>>> b616cd21
        return "\n".join(lines)

if __name__ == "__main__":
    ddb = DipolesDB()
    ddb.get_databases()
    print(ddb)<|MERGE_RESOLUTION|>--- conflicted
+++ resolved
@@ -1,8 +1,4 @@
-<<<<<<< HEAD
-# Authors: HPCM, FP
-=======
 # Authors: HPCM, FP, RR
->>>>>>> b616cd21
 #
 # This file is part of the yambopy project
 #
@@ -68,14 +64,6 @@
         #read the database
         self.dipoles = self.readDB(dip_type)
 
-<<<<<<< HEAD
-        #expand the dipoles to the full brillouin zone
-        if self.spin==1: self.expandDipoles(self.dipoles)
-        if self.spin==2:
-            dip_up, dip_dn = self.dipoles[0], self.dipoles[1]
-            exp_dip      = self.expandDipoles
-            self.dipoles = np.stack((exp_dip(dip_up,spin=0)[0], exp_dip(dip_dn,spin=1)[0]),axis=0) 
-=======
         #expand the dipoles to the full brillouin zone 
         #and project them along field dir
         if self.spin==1: self.expandDipoles(self.dipoles,project=project)
@@ -83,7 +71,6 @@
             dip_up, dip_dn = self.dipoles[0], self.dipoles[1]
             exp_dip      = self.expandDipoles
             self.dipoles = np.stack((exp_dip(dip_up,spin=0,project=project)[0], exp_dip(dip_dn,spin=1,project=project)[0]),axis=0) 
->>>>>>> b616cd21
 
     def normalize(self,electrons):
         """ 
@@ -182,11 +169,7 @@
 
         return dipoles
         
-<<<<<<< HEAD
-    def expandDipoles(self,dipoles=None,field_dir=[1,0,0],field_dir3=[0,0,1],spin=None):
-=======
     def expandDipoles(self,dipoles=None,spin=None,project=True):
->>>>>>> b616cd21
         """
         Rotate dipoles from the IBZ to the FBZ
         and project them along field_dir
@@ -222,11 +205,7 @@
         if self.open_shell: nbandsc = self.nbandsc_os[spin]
 
         #Note that P is Hermitian and iR anti-hermitian.
-<<<<<<< HEAD
-        # [FP] Other possible dipole options (i.e., velocity gauge) to be checked. Treat them as not supported.
-=======
         # [FP] Other possible dipole options to be checked (i.e., velocity gauge needs energy renormalization). Treat them as not supported.
->>>>>>> b616cd21
         if self.dip_type == 'P':
             factor =  1.0
         else:
@@ -248,17 +227,11 @@
             sym = lattice.sym_car[ns].T
             #get projection operation
             pro = np.array([field_dirx,field_diry,field_dirz])
-<<<<<<< HEAD
-            #transformation
-            tra = np.dot(pro,sym)
-            
-=======
             #transformation: this is rotation
             if not project: tra = sym
             #transformation: this is combined rotation + projection
             if project:     tra = np.dot(pro,sym)
 
->>>>>>> b616cd21
             #rotate dipoles
             for c,v in product(list(range(nbandsc)),list(range(nbandsv))):
                 self.dipoles[nk_fbz,:,indexc+c,indexv+v] = np.dot(tra,dip[:,c,v])
@@ -267,17 +240,8 @@
             for c,v in product(list(range(nbandsc)),list(range(nbandsv))):
                 self.dipoles[nk_fbz,:,indexv+v,indexc+c] = factor*np.conjugate(self.dipoles[nk_fbz,:,indexc+c,indexv+v])
                         
-<<<<<<< HEAD
-        self.field_dirx = field_dirx
-        self.field_diry = field_diry
-        self.field_dirz = field_dirz
-        
         return self.dipoles, kpts
-       
-=======
-        return self.dipoles, kpts
-
->>>>>>> b616cd21
+
     def plot(self,ax,kpoint=0,dir=0,func=abs2):
         return ax.matshow(func(self.dipoles[kpoint,dir]))
 
@@ -324,30 +288,18 @@
         else:
             plot=self.ax.scatter(kpts[:,0],kpts[:,1],c=data,**kwargs)
 
-<<<<<<< HEAD
-        if plt_cbar: self.fig.colorbar(plot)
-=======
         if plt_cbar: self.cbar = self.fig.colorbar(plot)
->>>>>>> b616cd21
 
         plt.gca().set_aspect('equal')
 
         if plt_show: plt.show()
         else: print("Plot ready.\nYou can customise adding savefig, title, labels, text, show, etc...")
         
-<<<<<<< HEAD
-    def ip_eps2(self,electrons,mode='imag',pol=1,ntot_dip=-1,nspin=-1,GWshift=0.,broad=0.1,broadtype='l',nbnds=[-1,-1],emin=0.,emax=10.,esteps=500,res_k=False):
-=======
     def ip_eps2(self,electrons,mode='imag',ntot_dip=-1,nspin=-1,GWshift=0.,broad=0.1,broadtype='l',nbnds=[-1,-1],emin=0.,emax=10.,esteps=500,res_k=False,system_2D=False):
->>>>>>> b616cd21
         """
         Compute independent-particle absorption [interband transitions]
 
         electrons -> electrons YamboElectronsDB
-<<<<<<< HEAD
-        pol -> polarization direction(s). Can be integer or list of dirs to be summed over.
-=======
->>>>>>> b616cd21
         ntot_dip -> if nbands_dip in ndb.dipoles < nbands_el in ns.db1, set ntot_dip=nbands_dip 
         nspin -> if -1 spin polarisations are summed (default)
                  if  0 only majority spin channel is considered
@@ -360,13 +312,8 @@
 
         mode -> 'imag': Im[eps(w)] resonant case [DEFAULT] i.e. absorption spectrum / Fermi's golden rule
                 'full': complex eps(w) including antiresonant case i.e. dielectric function / additional optical functions
-<<<<<<< HEAD
-
-        By R. Reho
-=======
         
         2D_system -> if True, returns 2D polarizability instead of eps2
->>>>>>> b616cd21
         res_k -> if True, it returns an additional array epskres with IPA absorption for each k-point. 
                  In this way, we can plot it on the 2D-BZ (e.g. integrating over an energy range).
 
@@ -376,11 +323,7 @@
                     emin=0.
                     emax=3.5
                     step = int((emax-emin)/0.0025)
-<<<<<<< HEAD
-                    _, _, datakres = ydip.ip_eps2(yel,pol[0,1],ntot_dip=-1,broad=0.12,broadtype='l',emin=emin,emax=emax,nbnds=[2,2],esteps=step,res_k=True)
-=======
                     _, _, datakres = ydip.ip_eps2(yel,ntot_dip=-1,broad=0.12,broadtype='l',emin=emin,emax=emax,nbnds=[2,2],esteps=step,res_k=True)
->>>>>>> b616cd21
                     kres_int = np.sum(datakres,axis=0) #suitable integral over a frequency range
                     ydip.plot_dipoles(dataplot,marker='H',s=300,cmap='viridis')
                ::  end block ::
@@ -433,20 +376,9 @@
             else:                broadening = gaussian
 
         #dimensional factors
-<<<<<<< HEAD
-        # [NB] This cofactor is not consistent with the yambo output:
-        #      - In 3D there is a factor missing
-        #      - In 2D there is a frequency dependence eps(w)->eps(w)/w missing (and a factor)
-        #setting to 1. for now
-        if self.spin == 1 : spin_deg=2
-        if self.spin == 2 : spin_deg=1
-        cofactor = spin_deg*8.*np.pi/self.lattice.rlat_vol
-        cofactor = spin_deg*1.
-=======
         if self.spin == 1 : spin_deg=2
         if self.spin == 2 : spin_deg=1
         cofactor = spin_deg*8.*np.pi/(self.lattice.rlat_vol)
->>>>>>> b616cd21
 
         na = np.newaxis
         epskres = np.zeros([esteps,nkpoints])
@@ -458,30 +390,17 @@
                 eivs = eiv[s]
                 ecv  = eivs[:,c]-eivs[:,v]
 
-<<<<<<< HEAD
-                dips = dipoles[s]
-                dip2=0.
-                try:
-                    for p in pol: dip2 = dip2 + np.abs(dips[:,p,c,v])**2
-                except TypeError: 
-                    dip2 = np.abs(dips[:,pol,c,v])**2.
-=======
                 # these are the expanded+projected dipoles already
                 dips = dipoles[s]
                 if self.project:     dip2= np.abs( np.sum( dips[:,:,c,v], axis=1) )**2.
                 if not self.project: dip2 = np.abs( np.einsum('j,ij->i', self.field_dir , dips[:,:,c,v]) )**2
->>>>>>> b616cd21
 
                 #make dimensions match
                 dip2a = dip2[na,:]
                 ecva  = ecv[na,:]
                 freqa = freq[:,na]
-<<<<<<< HEAD
-                wa    = weights[na,:]       
-=======
                 # rescale weight factors because we are in the expanded BZ
                 wa    = weights[na,:]*self.nk_ibz/nkpoints       
->>>>>>> b616cd21
 
                 if mode=='imag' or res_k: 
                     #calculate the lorentzians 
@@ -509,8 +428,6 @@
                     eps += np.sum(osc*(G1+G2),axis=1)/np.pi
 
         eps = eps*cofactor
-<<<<<<< HEAD
-=======
        
         # Treat 2D case
         # THERE IS STILL A FACTOR MISSING
@@ -522,7 +439,6 @@
         #        eps = eps#*L/4./np.pi
         #    if mode=='full':
         #        print("[2D system] Remember that for spectra, the physical quantity is eps.imag*L/(2*pi), with L aperiodic direction in bohr")
->>>>>>> b616cd21
 
         if res_k: return freq, eps, epskres
         else:     return freq, eps
@@ -578,16 +494,10 @@
         if self.spin==2:
             app("open shell       : %s" % (self.open_shell))
             if self.open_shell: app("excess electrons : %d" % (self.n_exc_el))
-<<<<<<< HEAD
-        app("field_dirx: %10.6lf %10.6lf %10.6lf"%tuple(self.field_dirx))
-        app("field_diry: %10.6lf %10.6lf %10.6lf"%tuple(self.field_diry))
-        app("field_dirz: %10.6lf %10.6lf %10.6lf"%tuple(self.field_dirz))
-=======
         app("field_dir: %10.6lf %10.6lf %10.6lf"%tuple(self.field_dir))
         #app("field_dirx: %10.6lf %10.6lf %10.6lf"%tuple(self.field_dirx))
         #app("field_diry: %10.6lf %10.6lf %10.6lf"%tuple(self.field_diry))
         #app("field_dirz: %10.6lf %10.6lf %10.6lf"%tuple(self.field_dirz))
->>>>>>> b616cd21
         return "\n".join(lines)
 
 if __name__ == "__main__":
