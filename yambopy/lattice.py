--- conflicted
+++ resolved
@@ -44,15 +44,9 @@
     """
     a1,a2,a3 = np.array(lat)
     v = np.dot(a1,np.cross(a2,a3))
-<<<<<<< HEAD
     b1 = old_div(np.cross(a2,a3),v)
     b2 = old_div(np.cross(a3,a1),v)
     b3 = old_div(np.cross(a1,a2),v)
-    return np.array([b1,b2,b3])
-=======
-    b1 = np.cross(a2,a3)/v
-    b2 = np.cross(a3,a1)/v
-    b3 = np.cross(a1,a2)/v
     return np.array([b1,b2,b3])
 
 def get_path(kmesh,path,debug=False):
@@ -115,4 +109,3 @@
 
 
 
->>>>>>> 94aac06c
