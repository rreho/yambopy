--- conflicted
+++ resolved
@@ -10,14 +10,11 @@
 as2aut    =0.1/core_cnst
 ps2aut    =100000.0/core_cnst
 speed_of_light=137.03599911
-<<<<<<< HEAD
-alpha = float(1/137)
-=======
 autime2s= 2.418884326505e-17
 m_e = 0.510998950e+06 # electron mass in eV
 KB = 8.617330337217213e-05/ha2ev # Ha/K
 hbar = 6.582119569e-16 #eVs
->>>>>>> 9b10c35b
+alpha = float(1/137)
 
 SVCMm12VMm1 =29.98*np.power(10,3,dtype=np.double) #  from [statV/cm] to [V/m]
 VMm12SVCMm1 =1.0/SVCMm12VMm1
