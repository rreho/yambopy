import numpy as np

HA2EV  = 27.211396132
BOHR2ANG = 0.52917720859
BOHR2M = 5.29177210903e-11  # Bohr radius in meters
ANG2BOHR = 1./BOHR2ANG
HBAR = 1.054571817e-34# J*s => w = E/hbar
EVTOJ = 1.60218e-19  # Conversion factor from eV to J
C = 1./137.035999084  # Speed of light
HA2J = 4.3597482e-18 # Hartree to Joule
AU2FS =  0.02418884254 # atomic unit of time



def fermi_dirac_T(e, T, fermie):
    # atomic units
    kb = 3.1669147805081354e-06
    fermi = 1.0/(np.exp(e-fermie)/(kb*T))
    return fermi

def fermi_dirac(e, fermie):
    """ Vectorized Fermi-Dirac function. """
    # Create a boolean mask for conditions
    greater_than_fermie = e > fermie
    less_or_equal_fermie = e <= fermie

    # Initialize the result array with zeros (default case when e > fermie)
    result = np.zeros_like(e)

    # Apply conditions
    result[less_or_equal_fermie] = 1

    return result

def sort_eig(eigv,eigvec=None):
    "Sort eigenvaules and eigenvectors, if given, and convert to real numbers"
    # first take only real parts of the eigenvalues
<<<<<<< HEAD
    tmpeigv=np.array(eigv.real,dtype=np.complex128)
=======
    tmpeigv=np.array(eigv.real,dtype=np.float64)
>>>>>>> 11e5c5bf
    # sort energies
    args=tmpeigv.argsort()
    eigv=eigv[args]
    if not (eigvec is None):
        eigvec=eigvec[args]
        return (eigv,eigvec)
    return eigv

def find_kpoint_index(klist, kpoint):
    """
    Find the index of a kpoint in a list of kpoints.
    
    Parameters:
    - klist: A list or a NumPy array of kpoints.
    - kpoint: A single kpoint to find in the list.
    
    Returns:
    - Index of the kpoint in the list, or a message if the kpoint is not found.
    """
    # Convert klist to a NumPy array for efficient comparison
    klist_np = np.array(klist)
    kpoint_np = np.array(kpoint)

    # Find the index where kpoint matches in klist
    # We use np.all and np.where to compare each kpoint
    indices = np.where(np.all(klist_np == kpoint_np, axis=1))[0]

    if indices.size > 0:
        return indices[0]
    else:
        print('k-point not found')
        return None

def ensure_shape(array, shape, dtype=None):
    if array.shape != shape:
        raise ValueError(f"Expected shape {shape}, but got {array.shape}")
    if dtype is not None and array.dtype != dtype:
        raise TypeError(f"Expected dtype {dtype}, but got {array.dtype}")
    return array
class ElectricField():
    '''
        Creates a time dependent electric-field
    '''  
    def __init__(self, E0, delta = 0.0235, type ='gaussian', Edir=[1.0,1.0,0.0], omega_light = 1.0 , phi=0, \
                 t0=0):
        # delta is related to the FWHM: full width half maximum with relationship FWHM = 2np.sqrt(2ln(2))/delta
        self.E0 = E0 #amplitude electric field
        self.omega_light = omega_light*EVTOJ/HBAR*1e-15 # Convert to 1/s omega_light is supposed to be in eV and then in femtoseconds
        self.phi = phi # phase
        self.Edir = Edir
        self.type = type
        self.delta = delta
        self.t0 = t0


    def E_t(self, t):
        if (self.type == 'monochromatic'):
            return np.dot(self.Edir,self.E0*np.cos(self.omega_light * t + self.phi))
        if (self.type == 'delta'):
            if (t == self.t0):
                return np.dot(self.Edir,self.E0)
            else:
                return np.dot(self.Edir,0.0)
        if (self.type == 'gaussian'):
            return np.dot(self.Edir, self.E0 * np.sin(self.omega_light * t) * np.exp(-self.delta**2 * (t - self.t0)**2 / 2))

class ChangeBasis():
    '''
    Handles change of basis from Wannier to Bloch and viceversa.
    Np = Nk (number of supercell = number of k-points)
    '''
    def __init__(self, model):
        self.irpos = model.irpos
        self.nrpos = model.nrpos
        self.nb = model.nb
        self.Uknm = model.Uknm
        self.eigvec = model.eigvec
        self.nk = model.nk
        self.kmpgrid = model.mpgrid
        self.k = self.kmpgrid.k
        self.car_kpoints = self.kmpgrid.car_kpoints

    #works don't know why. Probably becuase I am storing each component of the term withn the sum
    def _bloch_to_wann_factor(self, ik,  m, ire):
        k_dot_r = np.dot(self.mpgrid.k, self.irpos.T)
        phase_Uknm_nk = np.zeros((self.nb, self.nb, self.nk),dtype=np.complex128)
        for n in range(0,self.nb):
            phase_Uknm_nk[:,n,ik] =  np.exp(-1j*2*np.pi*k_dot_r[ik, ire])*self.Uknm[ik,n,m]*self.eigvec[ik,:,n]#
        return phase_Uknm_nk

    def bloch_to_wann(self):
        mRe = np.zeros((self.nb, self.nb, self.nrpos),dtype=np.complex128)
        for m in range(0,self.nb):
            for ip in range(0,self.nrpos):
                for n in range(0,self.nb):
                    for ik,k in enumerate(self.mpgrid.k):
                        mRe[:,m,ip] += self._bloch_to_wann_factor(self, ik, m, ip)[:,n,ik]
        return mRe

    def _wann_to_bloch_factor(self,mRe, ik,  n, ire):
        k_dot_r = np.dot(self.mpgrid.k, self.irpos.T)
        phase_Uknm_mRe = np.zeros((self.nb, self.nb, self.nrpos),dtype=np.complex128)
        for m in range(0,self.nb):
            phase_Uknm_mRe[:,m,ire] =  np.exp(1j*2*np.pi*k_dot_r[ik, ire]) *self.Uknm[ik,m,n]*mRe[:,m,ire]#
        return phase_Uknm_mRe

    def wann_to_bloch(self, mRe):
        nk_vec = np.zeros((self.nb, self.nb, self.nk),dtype=np.complex128)
        for ik, k in enumerate(self.mpgrid.k):
            for n in range(0,self.nb):
                for m in range(0, self.nb):
                    for p in range(0,self.nrpos):
                        nk_vec[:,n,ik] += 1/self.nk*self._wann_to_bloch_factor(self, mRe, ik, n, p)[:,m,p]
        nk_vec = nk_vec.transpose(1,0,2)
        return nk_vec<|MERGE_RESOLUTION|>--- conflicted
+++ resolved
@@ -35,11 +35,7 @@
 def sort_eig(eigv,eigvec=None):
     "Sort eigenvaules and eigenvectors, if given, and convert to real numbers"
     # first take only real parts of the eigenvalues
-<<<<<<< HEAD
-    tmpeigv=np.array(eigv.real,dtype=np.complex128)
-=======
     tmpeigv=np.array(eigv.real,dtype=np.float64)
->>>>>>> 11e5c5bf
     # sort energies
     args=tmpeigv.argsort()
     eigv=eigv[args]
