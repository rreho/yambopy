import numpy as np
from scipy.special import j0, y0, k0, j1, y1, k1  # Bessel functions from scipy.special
from yambopy.lattice import replicate_red_kmesh, calculate_distances, car_red, modvec
from yambopy.units import alpha,ha2ev, ang2bohr,bohr2ang
import scipy


class CoulombPotentials:
    '''
    class to create Coulomb potential for TB-models. Return values in Hartree
    Example usage
        potentials = CoulombPotentials(ngrid=[...], rlat=[...], tolr=1e-9)
        v2dk_result = potentials.v2dk(kpt1=[...], kpt2=[...], ediel=[...], lc=...)
    '''
    # Constants shared across all methods
    alpha = -(0.0904756) * 10 ** 3
    pi = np.pi

    def __init__(self, ngrid, lattice, v0=0.0, lc=15.0, w=1.0, r0=1.0, tolr=0.001, ediel=[1.0,1.0,1.0]):
        print('''Warning! CoulombPotentials works lat vol in angstrom and kpoints in 1/angstroms.
              ''')
        #lattice is an instance of YamboLatticeDb
        self.ngrid = ngrid
        self.lattice = lattice
        self.rlat = lattice.lat*bohr2ang
        self.tolr = tolr
        self.dir_vol = lattice.lat_vol*bohr2ang**3  #working in angstrom
        self.rec_vol = lattice.rlat_vol*2*np.pi*ang2bohr # reciprocal lattice volume in Bohr
        self.ediel = ediel # ediel(1) Top substrate, ediel(2) \eps_d, ediel(3) Bot substrate     
        self.lc = lc # in angstrom
        self.w = w
        self.r0 = r0
        self.v0 = v0
        self.alpha = -0.0904756*10**3

    def v2dk(self, kpt1, kpt2):
        pass
        #TO-DO implement alat2D
        #constants -> See paper in WantiBexos doc
        alpha1 = 1.76
        alpha2 = 1.0
        alpha3 = 0.0
        lc = self.lc
        ediel = self.ediel
        vsize = np.zeros(3,dtype = np.float64)
        vsize[0] = np.linalg.norm(self.rlat[0])
        vsize[1] = np.linalg.norm(self.rlat[1])
        vsize[2] = np.linalg.norm(self.rlat[2])
        a0 = vsize[0]/2+vsize[1]/2        
        modk = modvec(kpt1, kpt2)
        #compute area of unit cell
        vc = np.linalg.norm(np.cross(self.rlat[0],self.rlat[1]))

        r0 = ((ediel[1] - 1.0) * lc) / (ediel[0] + ediel[2])
        vbz = 1.0 / (np.prod(self.ngrid) * vc)
        gridaux1 = np.float64(self.ngrid[0] * self.ngrid[1])
        auxi = (2.0 * self.pi * r0) / (a0 * np.sqrt(gridaux1))
        ed = (ediel[0] + ediel[2]) / 2.0

        if modk < self.tolr:
            # here factor 2.0*self.pi gets divided by 2*pi
            v2dk = vbz * (self.alpha* a0 * np.sqrt(gridaux1))/(2.*np.pi*ed) * (alpha1 + auxi * alpha2 + alpha3 * auxi**2)
        else:
            v2dk = vbz * (self.alpha/ed) * (1.0 / (modk * (1.0 + r0 * modk)))

        return v2dk*ha2ev

    def vcoul(self, kpt1, kpt2):
        modk = modvec(kpt1, kpt2)
        vbz = self.rec_vol
        ed = self.ediel[1]  # The dielectric constant is set to 1.0
        if modk < self.tolr:
            vcoul = self.v0
        else:
            vcoul = vbz * (self.alpha / ed) * (1.0 / (modk ** 2))

        return vcoul*ha2ev

    def v2dt(self, kpt1, kpt2):
        vc = self.dir_vol
        vbz = 1.0 / (np.prod(self.ngrid) * vc)
        vkpt = np.array(kpt1) - np.array(kpt2)
        gz = abs(vkpt[2])
        gpar = np.sqrt(vkpt[0]**2 + vkpt[1]**2)
        rc = 0.5 * self.rlat[2, 2]
        factor = 1.0  # or 4.0 * self.pi if needed
        modk = modvec(kpt1,kpt2)

        if gpar < self.tolr and gz < self.tolr:
            v2dt = (vbz * self.alpha) * (1/2.0 * rc * rc)
        elif gpar < self.tolr and gz >= self.tolr:
            v2dt = (vbz * self.alpha) * (factor / modk**2) * (1.0 - np.cos(gz * rc) - (gz * rc * np.sin(gz * rc)))
        else:
            aux1 = gz / gpar
            aux2 = gpar * rc
            aux3 = gz * rc
            aux4 = aux1 * np.sin(aux3)
            aux5 = np.cos(aux3)
            v2dt = (vbz * 2*self.alpha) * (factor / modk**2) * (1.0 + (np.exp(-aux2) * (aux4 - aux5)))

        return v2dt*ha2ev

    def v2dt2(self, kpt1, kpt2):
        kpt1_broadcasted = kpt1[:, np.newaxis, :]  # Shape (N1, 1, 3)
        kpt2_broadcasted = kpt2[np.newaxis, :, :]  # Shape (1, N2, 3)
            
        # Compute modk for all kpt1 and kpt2 pairs
        modk = scipy.linalg.norm(kpt1_broadcasted - kpt2_broadcasted, axis=-1)
        
        vbz = 1.0 / (np.prod(self.ngrid) * self.dir_vol)
        lc = self.lc
        vkpt = kpt1_broadcasted - kpt2_broadcasted
            
        # In-plane momentum transfer
        Qxy = np.sqrt(vkpt[..., 0]**2 + vkpt[..., 1]**2)
        # Factor for the potential
        factor = 1.0  # This could also be 4.0 * pi, depending on the model
<<<<<<< HEAD
        
        # Evaluate the potential
        if modk < self.tolr:
            v2dt2 = 0.0+0.0j
        else:
            v2dt2 = (vbz * self.alpha) * (factor / modk**2) * (1.0 - np.exp(-0.5 * qxy * lc) * np.cos(0.5 * lc * vkpt[2]))
        
=======

        # Compute the potential using vectorized operations
        safe_modk = np.where(modk < self.tolr, np.inf, modk)
        v2dt2 = (vbz * self.alpha) * (factor / safe_modk**2) * \
                    (1.0 - np.exp(-0.5 * Qxy * lc) * np.cos(0.5 * lc * vkpt[..., 2]))
        v2dt2 = np.where(modk < self.tolr, 0.0 + 0.j, v2dt2)

>>>>>>> 11e5c5bf
        return v2dt2
    

    def v2drk(self, kpt1, kpt2):
        '''
         V(Q) = - e^2 / (2 A_uc \epsilon_0 |Q| F(Q) ) * e^(-w_0 |Q|)
        '''
        w = self.w
        r0 = self.r0
        lc = self.lc
        # Compute the volume of the cell and modulus of the k-point difference
        kpt1_broadcasted = kpt1[:, np.newaxis, :]  # Shape (N1, 1, 3)
        kpt2_broadcasted = kpt2[np.newaxis, :, :]  # Shape (1, N2, 3)
            
        # Compute modk for all kpt1 and kpt2 pairs
        modk = scipy.linalg.norm(kpt1_broadcasted - kpt2_broadcasted, axis=-1)
        
        vbz = 1.0 / (self.rec_vol)

        epar = self.ediel[1]
        et = self.ediel[1]
        eb = self.ediel[0]
        ez = self.ediel[2]
        eta = np.sqrt(epar / ez)
        kappa = np.sqrt(epar * ez)

        pb = (eb - kappa) / (eb + kappa)
        pt = (et - kappa) / (et + kappa)


        aux1 = (1.0 - (pb * pt * np.exp(-2.0 * modk * eta * lc))) * kappa
        aux2 = (1.0 - (pt * np.exp(-eta * modk * lc))) * (1.0 - (pb * np.exp(-eta * modk * lc)))
        aux3 = r0 * modk * np.exp(-modk * w)

        ew = (aux1 / aux2) + aux3       #F(Q)


        safe_modk = np.where(modk < self.tolr, np.inf, modk)
        v2drk = (vbz * self.alpha) * np.exp(-modk * w) * (1.0 / ew) * (1.0 / safe_modk)
        v2drk = np.where(modk < self.tolr, 0.0 + 0.j, v2drk)


        return v2drk*ha2ev
    
    def v0dt(self,kpt1,kpt2):

        vbz = 1.0/(np.prod(self.ngrid)*self.dir_vol)
        modk = modvec(kpt1,kpt2)
        rmin = np.min(np.linalg.norm(self.lattice.lat,axis=1))
        cr = 0.5 * rmin

        factor = 1.0

        if modk < self.tolr:
            v0dt = 1/2.*self.alpha*vbz*cr**2
        else:
            v0dt = self.alpha*vbz*factor/(modk**2)*(1-np.cos(cr*modk))
        return v0dt

    def v2doh(self, kpt1, kpt2):

        w = self.w
        vbz = 1.0/(np.prod(self.ngrid)*self.dir_vol)
        modk = modvec(kpt1,kpt2)
        ez = self.ediel[2]

        if modk < self.tolr:
            v2doh = 0.0
        else :
            v2doh = self.alpha*vbz*np.exp(-w*modk)*(1.0/(ez*modk))
        return v2doh
    
    # def v2dt_vectorized(self, k_diffs):
    #     # this function might be useful to avoid do loops
    #     vc = self.dir_vol
    #     vbz = 1.0 / (np.prod(self.ngrid) * vc)
    #     gz = np.abs(k_diffs[:, 2])
    #     gpar = np.sqrt(k_diffs[:, 0]**2 + k_diffs[:, 1]**2)
    #     rc = 0.5 * self.rlat[2, 2]
    #     factor = 1.0 

    #     modk = self.modvec_vectorized(k_diffs)

    #     v2dt = np.zeros_like(gz)

    #     # Case where gpar and gz are below tolerance
    #     mask_tol = (gpar < self.tolr) & (gz < self.tolr)
    #     v2dt[mask_tol] = (vbz * 2 * self.pi) * (1/8.0 * rc * rc)

    #     # Case where gpar is below tolerance and gz is above tolerance
    #     mask_gpar_tol = (gpar < self.tolr) & (gz >= self.tolr)
    #     v2dt[mask_gpar_tol] = (vbz * 2 * self.pi) * (factor / modk[mask_gpar_tol]**2) * (1.0 - np.cos(gz[mask_gpar_tol] * rc) - (gz[mask_gpar_tol] * rc * np.sin(gz[mask_gpar_tol] * rc)))

    #     # General case
    #     # ~ stands for NOT and | for OR in mask numpy arrays
    #     mask_general = ~(mask_tol | mask_gpar_tol)
    #     aux1 = gz[mask_general] / gpar[mask_general]
    #     aux2 = gpar[mask_general] * rc
    #     aux3 = gz[mask_general] * rc
    #     aux4 = aux1 * np.sin(aux3)
    #     aux5 = np.cos(aux3)
    #     v2dt[mask_general] = (vbz * 2 * self.pi) * (factor / modk[mask_general]**2) * (1.0 + (np.exp(-aux2) * (aux4 - aux5)))

    #     return v2dt * ha2ev

    def modvec_vectorized(self, k_diffs):
        # Vectorized modvec function 
            return np.sqrt(np.sum(k_diffs**2, axis=1))<|MERGE_RESOLUTION|>--- conflicted
+++ resolved
@@ -115,15 +115,6 @@
         Qxy = np.sqrt(vkpt[..., 0]**2 + vkpt[..., 1]**2)
         # Factor for the potential
         factor = 1.0  # This could also be 4.0 * pi, depending on the model
-<<<<<<< HEAD
-        
-        # Evaluate the potential
-        if modk < self.tolr:
-            v2dt2 = 0.0+0.0j
-        else:
-            v2dt2 = (vbz * self.alpha) * (factor / modk**2) * (1.0 - np.exp(-0.5 * qxy * lc) * np.cos(0.5 * lc * vkpt[2]))
-        
-=======
 
         # Compute the potential using vectorized operations
         safe_modk = np.where(modk < self.tolr, np.inf, modk)
@@ -131,7 +122,6 @@
                     (1.0 - np.exp(-0.5 * Qxy * lc) * np.cos(0.5 * lc * vkpt[..., 2]))
         v2dt2 = np.where(modk < self.tolr, 0.0 + 0.j, v2dt2)
 
->>>>>>> 11e5c5bf
         return v2dt2
     
 
