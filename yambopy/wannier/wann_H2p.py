--- conflicted
+++ resolved
@@ -574,24 +574,7 @@
                         # *np.vdot(self.eigvec[ik,:, ic],self.eigvec[ikp,:, icp])*np.vdot(self.eigvec[ikpminusq,:, ivp],self.eigvec[ikminusq,:, iv])            
             # K_ex = self.cpot.v2drk(self.qmpgrid.car_kpoints[iq,:],[0.0,0.0,0.0] )\
                         # *np.vdot(self.eigvec[ik,:, ic],self.eigvec[ikminusq,:, iv])*np.vdot(self.eigvec[ikpminusq,:, ivp],self.eigvec[ikp,: ,icp])
-<<<<<<< HEAD
-        
-            v2drk_array = self.cpot.v2drk(self.kmpgrid.car_kpoints,self.kmpgrid.car_kpoints)
-            ikminusq = self.kminusq_table[:, :, 1]
-            eigc = self.eigvec[self.BSE_table[:,0], :, self.BSE_table[:,2]][:,np.newaxis,:]   # conduction bands
-            eigcp = self.eigvec[self.BSE_table[:,0], :, self.BSE_table[:,2]][np.newaxis,:,:]   # conduction bands prime
-            eigv = self.eigvec[ikminusq, :, :][self.BSE_table[:,0],:,:,self.BSE_table[:,1]][:,np.newaxis,:,:]  # Valence bands of ikminusq
-            eigvp = self.eigvec[ikminusq, :, :][self.BSE_table[:,0],:,:,self.BSE_table[:,1]][np.newaxis,:,:,:]  # Valence bands prime of ikminusq
-            
-            dotc = np.einsum('ijk,ijk->ij',np.conjugate(eigc), eigcp)
-            dotv = np.einsum('ijkl,ijkl->kij',np.conjugate(eigv), eigvp)
-            dotc2 = np.einsum('ijk,jilk->li',np.conjugate(eigc), eigvp)
-            dotv2 = np.einsum('ijkl,jil->ki',np.conjugate(eigv), eigcp)
-            self.eigvecc_t = eigc[:,0,:]
-            self.eigvecv_t = eigv[:,0,0,:]
-=======
             cpot_array = self.cpot.v2drk(self.kmpgrid.car_kpoints,self.kmpgrid.car_kpoints)
->>>>>>> 865c4007
 
         ikminusq = self.kminusq_table[:, :, 1]
         eigc = self.eigvec[self.BSE_table[:,0], :, self.BSE_table[:,2]][:,np.newaxis,:]   # conduction bands
