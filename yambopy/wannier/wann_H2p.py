--- conflicted
+++ resolved
@@ -497,16 +497,6 @@
             #print('''\n Kernel built from v2drk Coulomb potential.\n
             #   lc, ez, w and r0 should be set via the instance of the Coulomb potential class.\n
             #   ''')
-<<<<<<< HEAD
-            K_direct = self.cpot.v2drk(self.kmpgrid.car_kpoints[ikp,:],self.kmpgrid.car_kpoints[ik,:])\
-                        *np.vdot(self.eigvec[ik,:, ic],self.eigvec[ikp,:, icp])*np.vdot(self.eigvec[ikp,:, ivp],self.eigvec[ik,:, iv])             
-        
-        elif(self.ctype == 'v0dt'):
-            K_direct = self.cpot.v0dt(self.kmpgrid.car_kpoints[ikp,:],self.kmpgrid.car_kpoints[ik,:])\
-                        *np.vdot(self.eigvec[ik,:, ic],self.eigvec[ikp,:, icp])*np.vdot(self.eigvec[ikp,:, ivp],self.eigvec[ik,:, iv])             
-
-        return K_direct
-=======
             # K_direct = self.cpot.v2drk(self.kmpgrid.car_kpoints[ikp,:],self.kmpgrid.car_kpoints[ik,:])\
                         # *np.vdot(self.eigvec[ik,:, ic],self.eigvec[ikp,:, icp])*np.vdot(self.eigvec[ikp,:, ivp],self.eigvec[ik,:, iv])             
             ikminusq = self.kminusq_table[ik, 1]
@@ -523,7 +513,6 @@
             
             K_direct = v2drk_array[self.BSE_table[:,0],][:,self.BSE_table[:,0]] * dotc * dotv
             return K_direct
->>>>>>> 3ef4ee3d
 
     def _getKdq(self):
         if (self.ktype =='IP'):
@@ -598,15 +587,6 @@
             #print('''\n Kernel built from v2drk Coulomb potential.\n
             #   lc, ez, w and r0 should be set via the instance of the Coulomb potential class.\n
             #   ''')
-<<<<<<< HEAD
-            K_direct = self.cpot.v2drk(self.kmpgrid.car_kpoints[ik,:],self.kmpgrid.car_kpoints[ikp,:])\
-                        *np.vdot(self.eigvec[ik,:, ic],self.eigvec[ikp,:, icp])*np.vdot(self.eigvec[ikpminusq,:, ivp],self.eigvec[ikminusq,:, iv])            
-        elif(self.ctype == 'v0dt'):
-            K_direct = self.cpot.v0dt(self.kmpgrid.car_kpoints[ik,:],self.kmpgrid.car_kpoints[ikp,:])\
-            *np.vdot(self.eigvec[ik,:, ic],self.eigvec[ikp,:, icp])*np.vdot(self.eigvec[ikpminusq,:, ivp],self.eigvec[ikminusq,:, iv]) 
-
-        return K_direct
-=======
             # K_direct = self.cpot.v2drk(self.kmpgrid.car_kpoints[ik,:],self.kmpgrid.car_kpoints[ikp,:])\
                         # *np.vdot(self.eigvec[ik,:, ic],self.eigvec[ikp,:, icp])*np.vdot(self.eigvec[ikpminusq,:, ivp],self.eigvec[ikminusq,:, iv])            
             # K_ex = self.cpot.v2drk(self.qmpgrid.car_kpoints[iq,:],[0.0,0.0,0.0] )\
@@ -628,7 +608,6 @@
             K_Ex = v2dt2_array[0][self.BSE_table[:,0]] * dotc1v1 * dotv2c2
 
             return K_direct, K_Ex
->>>>>>> 3ef4ee3d
     
     def _getKEx(self,ik,iv,ic,ikp,ivp,icp,iq):
         if (self.ktype =='IP'):
@@ -702,16 +681,8 @@
             #   lc, ez, w and r0 should be set via the instance of the Coulomb potential class.\n
             #   ''')
             K_ex = self.cpot.v2drk(self.qmpgrid.car_kpoints[iq,:],[0.0,0.0,0.0] )\
-<<<<<<< HEAD
-                        *np.vdot(self.eigvec[ik,:, ic],self.eigvec[ikminusq,:, iv])*np.vdot(self.eigvec[ikpminusq,:, ivp],self.eigvec[ikpminusq,: ,icp])
-        
-        elif(self.ctype == 'v0dt'):
-            K_ex = self.cpot.v0dt(self.qmpgrid.car_kpoints[iq,:],[0.0,0.0,0.0] )\
-                        *np.vdot(self.eigvec[ik,:, ic],self.eigvec[ikminusq,:, iv])*np.vdot(self.eigvec[ikpminusq,:, ivp],self.eigvec[ikpminusq,: ,icp])
-=======
                         *np.einsum('i,i->', self.eigvec[ik, :, ic].conj(), self.eigvec[ikminusq, :, iv])  \
                         *np.einsum('j,j->', self.eigvec[ikpminusq, :, ivp].conj(), self.eigvec[ikp, :, icp])          
->>>>>>> 3ef4ee3d
         return K_ex
         
     def get_eps(self, hlm, emin, emax, estep, eta):
@@ -731,41 +702,6 @@
             h2peigv_vck = self.h2peigv_vck[self.q0index]
             h2peigvec = self.h2peigvec[self.q0index]
             h2peigv = self.h2peigv[self.q0index]
-<<<<<<< HEAD
-        #IP approximation, he doesnt have h2peigvec_vck and then you call _get_dipoles()
-        tb_dipoles = TB_dipoles(self.nc, self.nv, self.bse_nc, self.bse_nv, self.nk, self.eigv,self.eigvec, eta, hlm, self.T_table, self.BSE_table, \
-                                h2peigvec_vck=h2peigvec_vck, method='real')
-        # compute osc strength
-        F_kcv = tb_dipoles.F_kcv
-        self.F_kcv = F_kcv
-        # self.dipoles_kcv = tb_dipoles.dipoles_kcv       #testing purposes
-        self.dipoles_bse_kcv = tb_dipoles.dipoles_bse_kcv   #testing purposes
-        # compute eps and pl
-        #f_pl = TB_occupations(self.eigv,Tel = 0, Tbos=self.TBos, Eb=self.h2peigv[0])._get_fkn( method='Boltz')
-        #pl = eps
-
-        # Reshape w for broadcasting (adding extra axes)
-        w_expanded = w[np.newaxis, :]  # Shape: (len(w), 1, 1)
-        h2peigv_expanded = h2peigv[:, np.newaxis]  # Shape: (1, dimbse, 1, 1)
-        # Broadcasted difference and denominator
-        delta = h2peigv_expanded - w_expanded  # Shape: (len(w), dimbse, 1, 1)
-        denominator = np.abs(delta) ** 2 + eta**2  # Shape: (len(w), dimbse, 1, 1)
-        delta_expanded = delta[:, :, np.newaxis, np.newaxis]  # Shape: (ntransitions, n, 1, 1)
-        denominator_expanded = denominator[:, :, np.newaxis, np.newaxis]  # Shape: (ntransitions, n, 1, 1)
-        F_expanded = F_kcv[:, np.newaxis, :, :]  # Shape: (ntransitions, 1, ndim, ndim)        # Compute real and imaginary parts separately
-        real_part = (8 * np.pi / (self.electronsdb.lat_vol * self.nk)) * F_expanded * delta_expanded / denominator_expanded
-        imag_part = (8 * np.pi / (self.electronsdb.lat_vol * self.nk)) * F_expanded * eta / denominator_expanded
-
-        # Sum over the first axis (dimbse) to aggregate results
-        eps = np.sum(real_part + 1j * imag_part, axis=0)  # Shape: (len(w), F_kcv.shape[1], F_kcv.shape[2])
-
-        #         #pl[ies,:,:] += f_pl * 8*np.pi/(self.latdb.lat_vol*self.nk)*F_kcv[t,:,:]*(h2peigv[t]-es)/(np.abs(es-h2peigv[t])**2+eta**2) \
-                #    + 1j*8*np.pi/(self.latdb.lat_vol*self.nk)*F_kcv[t,:,:]*(eta)/(np.abs(es-h2peigv[t])**2+eta**2) 
-        print('Excitonic Direct Ground state: ', h2peigv[0], ' [eV]')
-        #self.pl = pl
-        # self.w = w
-        # self.eps_0 = eps_0
-=======
 
         #IP approximation, he doesn not haveh2peigvec_vck and then you call _get_dipoles()
         tb_dipoles = TB_dipoles(self.nc, self.nv, self.bse_nc, self.bse_nv, self.nk, self.eigv,self.eigvec, self.eta, hlm, self.T_table, self.BSE_table, h2peigvec, \
@@ -822,7 +758,6 @@
             #self.pl = pl
             # self.w = w
             # self.eps_0 = eps_0
->>>>>>> 3ef4ee3d
         return w, eps
     
     def get_eps_yambo(self, hlm, emin, emax, estep, eta):
