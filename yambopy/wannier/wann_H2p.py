import numpy as np
from yambopy.wannier.wann_asegrid import ase_Monkhorst_Pack
from yambopy.wannier.wann_utils import *
from yambopy.wannier.wann_dipoles import TB_dipoles
from yambopy.wannier.wann_occupations import TB_occupations
from yambopy.dbs.bsekerneldb import *
from yambopy.wannier.wann_io import AMN
from scipy.linalg.lapack import zheev
from time import time
import scipy
import gc


def process_file(args):
    idx, exc_db_file, data_dict = args
    # Unpacking data necessary for processing
    latdb, kernel_path, kpoints_indexes, HA2EV, BSE_table, kplusq_table, kminusq_table_yambo, eigv, f_kn = data_dict.values()

    yexc_atk = YamboExcitonDB.from_db_file(latdb, filename=exc_db_file)
    kernel_db = YamboBSEKernelDB.from_db_file(latdb, folder=f'{kernel_path}', Qpt=kpoints_indexes[idx]+1)
    aux_t = np.lexsort((yexc_atk.table[:,2], yexc_atk.table[:,1],yexc_atk.table[:,0]))
    K_ttp = kernel_db.kernel[aux_t][:,aux_t]  
    H2P_local = np.zeros((len(BSE_table), len(BSE_table)), dtype=np.complex128)

    del kernel_db, yexc_atk  # Free memory as early as possible

    BSE_table = np.array(BSE_table)
    ik = BSE_table[:, 0]
    iv = BSE_table[:, 1]
    ic = BSE_table[:, 2]

    ikp = BSE_table[:, 0]
    ivp = BSE_table[:, 1]
    icp = BSE_table[:, 2]

    ikplusq = kplusq_table[ik, kpoints_indexes[idx],1]
    ikminusq = kminusq_table_yambo[ik, kpoints_indexes[idx],1]
    ikpminusq = kminusq_table_yambo[ikp, kpoints_indexes[idx],1]

    # Ensure deltaE is diagonal
    deltaE = np.zeros((len(BSE_table), len(BSE_table)),dtype=np.complex128)
    diag_indices = np.arange(len(BSE_table))
    mask = (ik == ikp) & (ic == icp) & (iv == ivp)
    deltaE[diag_indices, diag_indices] = np.where(mask, eigv[ik, ic] - eigv[ikpminusq, iv], 0.0)

    occupation_diff = -f_kn[ikpminusq, ivp] + f_kn[ikp, icp]
    del ik, iv, ic, ikp, ivp, icp, ikplusq, ikminusq, ikpminusq  # Free memory
    K = -(K_ttp[np.arange(BSE_table.shape[0])[:, None], np.arange(BSE_table.shape[0])[None, :]]) * HA2EV

    # Ensure deltaE is diagonal in (t, tp)
    H2P_local = deltaE + occupation_diff[:, None] * K

    del deltaE, occupation_diff, K, K_ttp  # Free memory
    gc.collect()  # Force garbage collection

    return idx, H2P_local    

    # for t in range(len(BSE_table)):
    #     ik, iv, ic = BSE_table[t]
    #     for tp in range(len(BSE_table)):
    #         ikp, ivp, icp = BSE_table[tp]
    #         ikplusq = kplusq_table[ik, kpoints_indexes[idx]]
    #         ikminusq = kminusq_table_yambo[ik, kpoints_indexes[idx]]
    #         ikpminusq = kminusq_table_yambo[ikp, kpoints_indexes[idx]]
    #         K = -(K_ttp[t, tp]) * HA2EV
    #         deltaE = eigv[ik, ic] - eigv[ikpminusq, iv] if (ik == ikp and icp == ic and ivp == iv) else 0.0
    #         occupation_diff = -f_kn[ikpminusq, ivp] + f_kn[ikp, icp]
    #         element_value = deltaE + occupation_diff * K
    #         H2P_local[t, tp] = element_value
    # return idx, H2P_local

class FakeLatticeObject():
    '''should make the YamboLatticeDB class actually more lightweight and
    allow for other ways of initiliazing with only the unit cell for instance because we don't need most things.
    We only need: 
    .lat_vol
    .alat

    YamboBSEKernelDB class only uses it when it needs kernel values per bands, and in that case it only need nkpoints
    
    '''
    def __init__(self, model):
        self.alat = model.uc * 1/0.52917720859      # this results in minor difference, do we really want the values from yambo?
        self.lat_vol = np.prod(np.diag(self.alat))  # difference becomes bigger



class H2P():
    '''Build the 2-particle resonant Hamiltonian H2P
        Easy to use only requires the model as input. 
    '''
    def __init__(self, model, electronsdb_path, qmpgrid, bse_nv=1, bse_nc=1, kernel_path=None, excitons_path=None,cpot=None, \
                 ctype='v2dt2',ktype='direct',bsetype='resonant', method='model',f_kn=None, f_qn = None,\
                 TD=False,  TBos=300 , run_parallel=False,dimslepc=100,gammaonly=False,nproc=8,eta=0.01):
    
    # nk, nb, nc, nv,eigv, eigvec, bse_nv, bse_nc, T_table, electronsdb, kmpgrid, qmpgrid,excitons=None, \
    #               kernel_path=None, excitons_path=None,cpot=None,ctype='v2dt2',ktype='direct',bsetype='resonant', method='model',f_kn=None, \
    #               TD=False,  TBos=300 , run_parallel=False): 
        '''Build H2P:
            bsetype = 'full' build H2P resonant + antiresonant + coupling
            bsetype = 'resonant' build H2p resonant
            TD is the Tahm-Dancoff which neglects the coupling
        '''
        self.model = model
        self.nk = model.nk
        self.nb = model.nb
        self.nc = model.nc
        self.nv = model.nv
        self.bse_nv = bse_nv
        self.bse_nc = bse_nc
        self.kmpgrid = model.mpgrid
        self.nq = len(qmpgrid.k)
        self.eigv = model.eigv
        self.eigvec = model.eigvec
        self.qmpgrid = qmpgrid
        self.gammaonly=gammaonly
        self.eta = eta
        if(self.gammaonly):
            self.nq_double = 1
        else:
            self.nq_double = len(self.qmpgrid.k)
        self.kindices_table=self.kmpgrid.get_kindices_fromq(self.qmpgrid)
        try:
            self.q0index = self.qmpgrid.find_closest_kpoint([0.0,0.0,0.0])
        except ValueError:
            print('Warning! Q=0 index not found')
        self.dimbse = self.bse_nv*self.bse_nc*self.nk
        self.electronsdb = YamboElectronsDB.from_db_file(folder=f'{electronsdb_path}', Expand=True)
        self.latdb = YamboLatticeDB.from_db_file(folder=f'{electronsdb_path}', Expand=True)
        self.offset_nv = self.nv-self.bse_nv
        self.T_table = model.T_table
        self.BSE_table = self._get_BSE_table()
        self.ktype = ktype
        self.TD = TD #Tahm-Dancoff
        self.TBos = TBos
        self.method = method
        self.run_parallel = run_parallel
        self.Mssp = None
        self.Amn = None
        self.skip_diago = False
        self.nproc = nproc
        # consider to build occupations here in H2P with different occupation functions
        if (f_kn == None):
            self.f_kn = np.zeros((self.nk,self.nb),dtype=np.float64)
            self.f_kn[:,:self.nv] = 1.0
        else:
            self.f_kn = f_kn
        if (f_qn == None):
            self.f_qn = np.zeros((self.nq_double,self.nb),dtype = np.float64)
            self.f_qn[:,:self.nv] = 1.0
        else:
            self.f_qn = f_qn
        if(self.method=='model' and cpot is not None):
            self.ctype = ctype
            (self.kplusq_table, self.kminusq_table) = self.kmpgrid.get_kq_tables(self.qmpgrid)  # the argument of get_kq_tables used to be self.qmpgrid. But for building the BSE hamiltonian we should not use the half-grid. To be tested for loop involving the q/2 hamiltonian  
            (self.qplusk_table, self.qminusk_table) = self.qmpgrid.get_kq_tables(self.kmpgrid, sign='-')  # minus sign to have k-q  
            #(self.kplusq_table_yambo, self.kminusq_table_yambo) = self.kmpgrid.get_kq_tables_yambo(self.electronsdb) # used in building BSE
            print('\n Building H2P from model Coulomb potentials. Default is v2dt2\n')
            self.cpot = cpot
            self.H2P = self._buildH2P_fromcpot()
        elif(self.method=='kernel' and cpot is None):
            (self.kplusq_table, self.kminusq_table) = self.kmpgrid.get_kq_tables(self.qmpgrid)
            (self.qplusk_table, self.qminusk_table) = self.qmpgrid.get_kq_tables(self.kmpgrid, sign='-')  # minus sign to have k-q  
            (self.kplusq_table_yambo, self.kminusq_table_yambo) = self.kmpgrid.get_kq_tables_yambo(self.electronsdb) # used in building BSE
            print('\n Building H2P from model YamboKernelDB\n')
            #Remember that the BSEtable in Yambopy start counting from 1 and not to 0
            try:
                self.kernel_path = kernel_path
                if not excitons_path:
                    self.excitons_path = kernel_path
                else:
                    self.excitons_path = excitons_path
            except  TypeError:
                print('Error Kernel is None or Path Not found')
            self.H2P = self._buildH2P()
        elif(self.method=='skip-diago' and cpot is None):
            self.excitons_path = excitons_path
            print('Method skip-diago running only for post-processing of wannier exc data: Remember to set dimslepc')
            self.skip_diago = True
            self.dimslepc=dimslepc
            (self.h2peigv, self.h2peigvec,self.h2peigv_vck, self.h2peigvec_vck) = self._buildH2Peigv()
            (self.aux_t,self.inverse_aux_t) = self._get_aux_maps()
        else:
            print('\nWarning! Kernel can be built only from Yambo database or model Coulomb potential\n')


    def _buildH2P(self):
        if self.run_parallel:
            import multiprocessing as mp
            cpucount= mp.cpu_count()
            print(f"CPU count involved in H2P loading pool: {cpucount}")
            pool = mp.Pool(self.nproc)
            full_kpoints, kpoints_indexes, symmetry_indexes = self.electronsdb.iku_kpoints, self.electronsdb.kpoints_indexes, self.electronsdb.symmetry_indexes
            # full_kpoints, kpoints_indexes, symmetry_indexes = self.electronsdb.expand_kpts()

            if self.nq_double == 1:
                H2P = np.zeros((self.dimbse, self.dimbse), dtype=np.complex128)
                file_suffix = 'ndb.BS_diago_Q1'
            else:
                H2P = np.zeros((self.nq_double, self.dimbse, self.dimbse), dtype=np.complex128)
                file_suffix = [f'ndb.BS_diago_Q{kpoints_indexes[iq] + 1}' for iq in range(self.nq_double)]

            exciton_db_files = [f'{self.excitons_path}/{suffix}' for suffix in np.atleast_1d(file_suffix)]
            t0 = time()

            # Prepare data to be passed
            data_dict = {
                'latdb': self.latdb,
                'kernel_path': self.kernel_path,
                'kpoints_indexes': kpoints_indexes,
                'HA2EV': HA2EV,
                'BSE_table': self.BSE_table,
                'kplusq_table': self.kplusq_table,
                'kminusq_table_yambo': self.kminusq_table_yambo,
                'eigv': self.eigv,
                'f_kn': self.f_kn
            }
            
            # Map with the necessary data tuple
            results = pool.map(process_file, [(idx, file, data_dict) for idx, file in enumerate(exciton_db_files)])
            for idx, result in results:
                if self.nq_double == 1:
                    H2P = result
                else:
                    H2P[idx] = result
            del results  # Free up memory by deleting the results
            gc.collect()  # Force garbage collection
            print(f"Hamiltonian matrix construction completed in {time() - t0:.2f} seconds.")
            pool.close()
            pool.join()
            return H2P

        else:
            # Expanded k-points and symmetry are prepared for operations that might need them
            full_kpoints, kpoints_indexes, symmetry_indexes = self.electronsdb.iku_kpoints, self.electronsdb.kpoints_indexes, self.electronsdb.symmetry_indexes

            # Pre-fetch all necessary data based on condition
            if self.nq_double == 1:
                H2P = np.zeros((self.dimbse, self.dimbse), dtype=np.complex128)
                file_suffix = 'ndb.BS_diago_Q1'
            else:
                H2P = np.zeros((self.nq_double, self.dimbse, self.dimbse), dtype=np.complex128)
                file_suffix = [f'ndb.BS_diago_Q{kpoints_indexes[iq] + 1}' for iq in range(self.nq_double)]

            # Common setup for databases (Yambo databases)
            exciton_db_files = [f'{self.excitons_path}/{suffix}' for suffix in np.atleast_1d(file_suffix)]
            # this is Yambo kernel, however I need an auxiliary kernel since the indices of c and v are different between BSE_table and BSE_table of YamboExcitonDB
            t0 = time()

            for idx, exc_db_file in enumerate(exciton_db_files):
                yexc_atk = YamboExcitonDB.from_db_file(self.latdb, filename=exc_db_file)
                v_band = np.min(yexc_atk.table[:, 1])
                c_band = np.max(yexc_atk.table[:, 2])
                kernel_db = YamboBSEKernelDB.from_db_file(self.latdb, folder=f'{self.kernel_path}',Qpt=kpoints_indexes[idx]+1)
                aux_t = np.lexsort((yexc_atk.table[:,2], yexc_atk.table[:,1],yexc_atk.table[:,0]))
                K_ttp = kernel_db.kernel[aux_t][:,aux_t]
                # Operations for matrix element calculations
                BSE_table = np.array(self.BSE_table)
                ik = BSE_table[:, 0]
                iv = BSE_table[:, 1]
                ic = BSE_table[:, 2]

                ikp = BSE_table[:, 0]
                ivp = BSE_table[:, 1]
                icp = BSE_table[:, 2]

                ikplusq = self.kplusq_table[ik, kpoints_indexes[idx],1]
                ikminusq = self.kminusq_table_yambo[ik, kpoints_indexes[idx],1]
                ikpminusq = self.kminusq_table_yambo[ikp, kpoints_indexes[idx],1]

                # Ensure deltaE is diagonal
                deltaE = np.zeros((self.dimbse, self.dimbse),dtype=np.complex128)
                diag_indices = np.arange(self.dimbse)
                mask = (ik == ikp) & (ic == icp) & (iv == ivp)
                deltaE[diag_indices, diag_indices] = np.where(mask, self.eigv[ik, ic] - self.eigv[ikpminusq, iv], 0.0)

                occupation_diff = -self.f_kn[ikpminusq, ivp] + self.f_kn[ikp, icp]

                # Refactored K calculation
                K = -(K_ttp[np.arange(self.dimbse)[:, None], np.arange(self.dimbse)[None, :]]) * HA2EV

                element_value = deltaE + occupation_diff[:, None] * K
                if self.nq_double == 1:
                    H2P[:, :] = element_value
                else:
                    H2P[idx, :, :] = element_value
                del element_value  # Free up memory by deleting the results
                gc.collect()  # Force garbage collection
            print(f"Hamiltonian matrix construction completed in {time() - t0:.2f} seconds.")
            return H2P              
        
    def _buildH2Peigv(self):
        if self.skip_diago:
            H2P = None
            full_kpoints, kpoints_indexes, symmetry_indexes = self.electronsdb.iku_kpoints, self.electronsdb.kpoints_indexes, self.electronsdb.symmetry_indexes

            if self.nq_double == 1:
                H2P = np.zeros((self.dimbse, self.dimbse), dtype=np.complex128)
                file_suffix = 'ndb.BS_diago_Q1'
            else:
                H2P = np.zeros((self.nq_double, self.dimbse, self.dimbse), dtype=np.complex128)
                file_suffix = [f'ndb.BS_diago_Q{kpoints_indexes[iq] + 1}' for iq in range(self.nq_double)]

            exciton_db_files = [f'{self.excitons_path}/{suffix}' for suffix in np.atleast_1d(file_suffix)]
            h2peigv_vck = np.zeros((self.nq_double, self.bse_nv, self.bse_nc, self.nk), dtype=np.complex128)
            h2peigvec_vck = np.zeros((self.nq_double, self.dimslepc, self.bse_nv, self.bse_nc, self.nk), dtype=np.complex128)
            h2peigv = np.zeros((self.nq_double, self.dimslepc), dtype=np.complex128)
            h2peigvec = np.zeros((self.nq_double, self.dimslepc, self.dimbse), dtype=np.complex128)
            t0 = time()

            for idx, exc_db_file in enumerate(exciton_db_files):
                yexc_atk = YamboExcitonDB.from_db_file(self.latdb, filename=exc_db_file)
                aux_t = np.lexsort((yexc_atk.table[:, 2], yexc_atk.table[:, 1], yexc_atk.table[:, 0]))
                # Create an array to store the inverse mapping
                inverse_aux_t = np.empty_like(aux_t)
                # Populate the inverse mapping
                inverse_aux_t[aux_t] = np.arange(aux_t.size)

                tmph2peigvec = yexc_atk.eigenvectors.filled(0).copy()
                tmph2peigv = yexc_atk.eigenvalues.filled(0).copy()

                BSE_table = np.array(self.BSE_table)
                ik = BSE_table[inverse_aux_t, 0]
                iv = BSE_table[inverse_aux_t, 1]
                ic = BSE_table[inverse_aux_t, 2]

                ikp = BSE_table[inverse_aux_t, 0]


                # Broadcasting and advanced indexing
                inverse_aux_t_slepc = inverse_aux_t[:self.dimslepc]
                h2peigv[idx, :] = tmph2peigv[:]
                h2peigvec[idx, :, :] = tmph2peigvec[:self.dimslepc, :]

                ik_t = ik[:self.dimslepc]
                iv_t = iv[:self.dimslepc]
                ic_t = ic[:self.dimslepc]
                #this should be called with inverse_aux_t
                h2peigv_vck[idx, self.bse_nv - self.nv + iv_t, ic_t - self.nv, ik_t] = tmph2peigv[:self.dimslepc]

                ikp_indices = BSE_table[inverse_aux_t, 0]
                ivp_indices = BSE_table[inverse_aux_t, 1]
                icp_indices = BSE_table[inverse_aux_t, 2]
                #tmph2peigvec = tmph2peigvec.reshape((1, 100, 648))
                tmp_t = np.arange(0,self.dimslepc)
                #first t index should be called normally, second with inverse_aux_t
                h2peigvec_vck[idx, tmp_t[:,None], self.bse_nv - self.nv + ivp_indices[None,:], icp_indices[None,:] - self.nv, ikp_indices[None,:]] = tmph2peigvec[:, :]
            self.H2P = H2P
            print(f"Reading excitonic eigenvalues and eigenvectors in {time() - t0:.2f} seconds.")
            return h2peigv, h2peigvec, h2peigv_vck, h2peigvec_vck
        else:
            print('Error: skip_diago is false')         

    def _buildH2P_fromcpot(self):
        'build resonant h2p from model coulomb potential'
        if (self.nq_double == 1):        
            H2P = np.zeros((self.dimbse,self.dimbse),dtype=np.complex128)
            for t in range(self.dimbse):
                for tp in range(self.dimbse):
                    ik = self.BSE_table[t][0]
                    iv = self.BSE_table[t][1]
                    ic = self.BSE_table[t][2]
                    ikp = self.BSE_table[tp][0]
                    ivp = self.BSE_table[tp][1]
                    icp = self.BSE_table[tp][2]
                    K_direct = self._getKd(ik,iv,ic,ikp,ivp,icp)
                    if (t == tp ):
                        H2P[t,tp] = self.eigv[ik,ic]-self.eigv[ik,iv] + (self.f_kn[ik,iv]-self.f_kn[ik,ic])*K_direct # here -1 because (K_ex-K_direct) and K_ex = 0
                    else:
                        H2P[t,tp] = +(self.f_kn[ik,iv]-self.f_kn[ik,ic])*K_direct
                        #if (self.TD==True):
                        #    H2P[t,tp] = 0.0
                        #else:         
            return H2P
        else:
            H2P = np.zeros((self.nq_double, self.dimbse, self.dimbse), dtype=np.complex128)
            print('initialize buildh2p from cpot')
            t0 = time()

            # Precompute kplusq and kminusq tables
            ikminusq = self.kminusq_table[:, :, 1]
            ikminusgamma = self.kminusq_table[:, :, 0]
            iqminusgamma = self.qminusk_table[:,:,0]
            iqminusk = self.qminusk_table[:,:,1]
            eigc1 = self.eigvec[self.BSE_table[:,0], :, self.BSE_table[:,2]][:,np.newaxis,:]   # conduction bands
            eigc2 = self.eigvec[self.BSE_table[:,0], :, self.BSE_table[:,2]][np.newaxis,:,:]   # conduction bands
            eigv1 = self.eigvec[ikminusq, :, :][self.BSE_table[:,0],:,:,self.BSE_table[:,1]][:,np.newaxis,:,:]  # Valence bands
            eigv2 = self.eigvec[ikminusq, :, :][self.BSE_table[:,0],:,:,self.BSE_table[:,1]][np.newaxis,:,:,:]  # Valence bands
            
<<<<<<< HEAD
            dotc = np.einsum('ijk,ijk->ij',np.conjugate(eigc1), eigc2)
            dotv = np.einsum('ijkl,ijkl->kij',np.conjugate(eigv1), eigv2)
            v2dt2_array = self._getKdq(0,0,0,0,0,0,0)       #sorry
            #K_direct = self.cpot.v2dt2(self.kmpgrid.car_kpoints[ik,:],self.kmpgrid.car_kpoints[ikp,:])\
            #   *np.vdot(self.eigvec[ik,:, ic],self.eigvec[ikp,:, icp])*np.vdot(self.eigvec[ikpminusq,:, ivp],self.eigvec[ikminusq,:, iv])
            K_direct = v2dt2_array[self.BSE_table[:,0],][:,self.BSE_table[:,0]] * dotc*dotv
            ## Ex term
            dotc2 = np.einsum('ijk,jilk->li',np.conjugate(eigc1), eigv2)
            dotv2 = np.einsum('ijkl,jil->ki',np.conjugate(eigv1), eigc2)
            # K_ex = self.cpot.v2dt2(self.qmpgrid.car_kpoints[iq,:],[0.0,0.0,0.0] )\
            # *np.vdot(self.eigvec[ik,:, ic],self.eigvec[ikminusq,:, iv])*np.vdot(self.eigvec[ikpminusq,:, ivp],self.eigvec[ikp,: ,icp])
            K_Ex = v2dt2_array[0][self.BSE_table[:,0]] * dotc2 * dotv2
=======
            K_direct, K_Ex = self._getKdq()       #sorry

>>>>>>> 209e7cf0
            K_diff = K_direct - K_Ex[:,np.newaxis,:]
            f_diff = self.f_qn[iqminusk][:,self.BSE_table[:,0],:][:,:,self.BSE_table[:,1]] -  self.f_qn[iqminusgamma][:,self.BSE_table[:,0],:][:,:,self.BSE_table[:,2]] 
            H2P = f_diff * K_diff
            result = self.eigv[ikminusq[self.BSE_table[:, 0]], self.BSE_table[:, 1][:, None]].T  # Shape: (nqpoints, ntransitions)
            eigv_diff = self.eigv[self.BSE_table[:,0],self.BSE_table[:,2]] - result
            self.eigv_diff_ttp = eigv_diff
            self.eigvecc_t = eigc1[:,0,:]
            self.eigvecv_t = eigv1[:,0,0,:]
            diag = np.einsum('ij,ki->kij', np.eye(self.dimbse), eigv_diff)  # when t ==tp
            H2P += diag
            print(f'Completed in {time() - t0} seconds')
            return H2P


    def _buildKernel(self, kernel):
        pass
        
    def _getexcitons(self, excitons):
        pass
        
    def solve_H2P(self):
        if(self.nq_double == 1):
            print(f'\nDiagonalizing the H2P matrix with dimensions: {self.dimbse}\n')
            t0 = time()
            self.h2peigv = np.zeros((self.dimbse), dtype=np.complex128)
            self.h2peigvec = np.zeros((self.dimbse,self.dimbse),dtype=np.complex128)
            h2peigv_vck = np.zeros((self.bse_nv, self.bse_nc, self.nk), dtype=np.complex128)
            h2peigvec_vck = np.zeros((self.dimbse,self.bse_nv,self.bse_nc,self.nk),dtype=np.complex128)
            deg_h2peigvec = np.array([])
            (self.h2peigv, self.h2peigvec,_) = zheev(self.H2P)
            self.deg_h2peigvec = self.find_degenerate_eigenvalues(self.h2peigv, self.h2peigvec)
            #(self.h2peigv,self.h2peigvec) = sort_eig(self.h2peigv,self.h2peigvec)  # this needs fixing
            for t in range(self.dimbse):
                ik, iv, ic = self.BSE_table[t]
                h2peigvec_vck[:,self.bse_nv-self.nv+iv, ic-self.nv, ik] = self.h2peigvec[t,:]   
                h2peigv_vck[self.bse_nv-self.nv+iv, ic-self.nv, ik] = self.h2peigv[t]
            
            self.h2peigv_vck = h2peigv_vck        
            self.h2peigvec_vck = h2peigvec_vck
            self.deg_h2peigvec = deg_h2peigvec
            t1 = time()

            print(f'\n Diagonalization of H2P in {t1-t0:.3f} s')
        else:
            h2peigv = np.zeros((self.nq_double,self.dimbse), dtype=np.complex128)
            h2peigvec = np.zeros((self.nq_double,self.dimbse,self.dimbse),dtype=np.complex128)
            h2peigv_vck = np.zeros((self.nq_double,self.bse_nv, self.bse_nc, self.nk), dtype=np.complex128)
            h2peigvec_vck = np.zeros((self.nq_double,self.dimbse,self.bse_nv,self.bse_nc,self.nk),dtype=np.complex128) 
            deg_h2peigvec = np.array([])        
            qt_sort = np.zeros((self.nq_double,self.dimbse),dtype=int)
            self.BSE_table_sort = np.zeros((self.nq_double,self.dimbse,3),dtype = int)
            print(f'\nDiagonalizing the H2P matrix with dimensions: {self.dimbse} \n')
            for iq in range(0,self.nq_double):
                t0 = time()
                tmph2peigv = np.zeros((self.dimbse), dtype=np.complex128)
                tmph2peigvec = np.zeros((self.dimbse,self.dimbse),dtype=np.complex128)
                tmph2peigv_vck = np.zeros((self.bse_nv, self.bse_nc, self.nk), dtype=np.complex128)
                tmph2peigvec_vck = np.zeros((self.dimbse,self.bse_nv,self.bse_nc,self.nk),dtype=np.complex128)
                (auxh2peigv,_) = scipy.linalg.eig(self.H2P[iq])
                (tmph2peigv, tmph2peigvec,_) = zheev(self.H2P[iq])
                qt_sort[iq,:] = np.argsort(auxh2peigv)
                #tmph2peigv = tmph2peigv[qt_sort[iq]]
                #tmph2peigvec = tmph2peigvec[:,qt_sort[iq]]
                tmph2peigvec = tmph2peigvec[qt_sort[iq],:]
                self.BSE_table_sort[iq,:,:] = self.BSE_table[qt_sort[iq]]
                #deg_h2peigvec = np.append(deg_h2peigvec, self.find_degenerate_eigenvalues(tmph2peigv, tmph2peigvec))
                # (self.h2peigv,self.h2peigvec) = sort_eig(self.h2peigv,self.h2peigvec) # this needs fixing
                for t in range(self.dimbse):
                    ik, iv, ic = self.BSE_table_sort[iq][t]
                    tmph2peigvec_vck[:,self.bse_nv-self.nv+iv, ic-self.nv, ik] = tmph2peigvec[t,:]   
                    tmph2peigv_vck[self.bse_nv-self.nv+iv, ic-self.nv, ik] = tmph2peigv[t]
                
                h2peigv[iq] = tmph2peigv
                h2peigv_vck[iq] = tmph2peigv_vck        
                h2peigvec[iq] = tmph2peigvec
                h2peigvec_vck[iq] = tmph2peigvec_vck
            
            self.h2peigv = h2peigv
            self.h2peigv_vck = h2peigv_vck
            self.h2peigvec = h2peigvec
            self.h2peigvec_vck = h2peigvec_vck
            #self.deg_h2peigvec = deg_h2peigvec
            self.qt_sort = qt_sort
            t1 = time()

            print(f'\n Diagonalization of H2P in {t1-t0:.3f} s')
    
    def _getKd(self,ik,iv,ic,ikp,ivp,icp):
        if (self.ktype =='IP'):
            K_direct = 0.0

            return K_direct
        
        if (self.ctype=='v2dt2'):
            #print('\n Kernel built from v2dt2 Coulomb potential. Remember to provide the cutoff length lc in Bohr\n')
            K_direct = +self.cpot.v2dt2(self.kmpgrid.car_kpoints[ik,:],self.kmpgrid.car_kpoints[ikp,:] )\
                        *np.vdot(self.eigvec[ik,:, ic],self.eigvec[ikp,:, icp])*np.vdot(self.eigvec[ikp,:, ivp],self.eigvec[ik,:, iv])
        
        elif(self.ctype == 'v2dk'):
            #print('\n Kernel built from v2dk Coulomb potential. Remember to provide the cutoff length lc in Bohr\n')
            K_direct = self.cpot.v2dk(self.kmpgrid.car_kpoints[ikp,:],self.kmpgrid.car_kpoints[ik,:] )\
                        *np.vdot(self.eigvec[ik,:, ic],self.eigvec[ikp,:, icp])*np.vdot(self.eigvec[ikp,:, ivp],self.eigvec[ik,:, iv])
        
        elif(self.ctype == 'vcoul'):
            #print('''\n Kernel built from screened Coulomb potential.\n
            #   Screening should be set via the instance of the Coulomb Potential class.\n
            #   ''')
            K_direct = self.cpot.vcoul(self.kmpgrid.car_kpoints[ikp,:],self.kmpgrid.car_kpoints[ik,:])\
                        *np.vdot(self.eigvec[ik,:, ic],self.eigvec[ikp,:, icp])*np.vdot(self.eigvec[ikp,:, ivp],self.eigvec[ik,:, iv])             
        
        elif(self.ctype == 'v2dt'):
            #print('''\n Kernel built from v2dt Coulomb potential.\n
            #   ''')
            K_direct = self.cpot.v2dt(self.kmpgrid.car_kpoints[ikp,:],self.kmpgrid.car_kpoints[ik,:])\
                        *np.vdot(self.eigvec[ik,:, ic],self.eigvec[ikp,:, icp])*np.vdot(self.eigvec[ikp,:, ivp],self.eigvec[ik,:, iv])             
        
        elif(self.ctype == 'v2drk'):
            #print('''\n Kernel built from v2drk Coulomb potential.\n
            #   lc, ez, w and r0 should be set via the instance of the Coulomb potential class.\n
            #   ''')
            # K_direct = self.cpot.v2drk(self.kmpgrid.car_kpoints[ikp,:],self.kmpgrid.car_kpoints[ik,:])\
                        # *np.vdot(self.eigvec[ik,:, ic],self.eigvec[ikp,:, icp])*np.vdot(self.eigvec[ikp,:, ivp],self.eigvec[ik,:, iv])             
            ikminusq = self.kminusq_table[ik, 1]
            eigc = self.eigvec[self.BSE_table[:,0], :, self.BSE_table[:,2]][:,np.newaxis,:]   # conduction bands
            eigcp = self.eigvec[self.BSE_table[:,0], :, self.BSE_table[:,2]][np.newaxis,:,:]   # conduction bands prime
            eigv = self.eigvec[ikminusq, :, :][self.BSE_table[:,0],:,:,self.BSE_table[:,1]][:,np.newaxis,:,:]  # Valence bands of ikminusq
            eigvp = self.eigvec[ikminusq, :, :][self.BSE_table[:,0],:,:,self.BSE_table[:,1]][np.newaxis,:,:,:]  # Valence bands prime of ikminusq
            
            
            dotc = np.einsum('ijk,ijk->ij',np.conjugate(eigc), eigcp)
            dotv = np.einsum('ijkl,ijkl->kij',np.conjugate(eigvp), eigv)

            v2drk_array = self.cpot.v2drk(self.kmpgrid.car_kpoints,self.kmpgrid.car_kpoints)
            
            K_direct = v2drk_array[self.BSE_table[:,0],][:,self.BSE_table[:,0]] * dotc * dotv
            return K_direct

    def _getKdq(self):
        if (self.ktype =='IP'):
            K_direct = 0.0

            return K_direct


        if (self.ctype=='v2dt2'):
            #print('\n Kernel built from v2dt2 Coulomb potential. Remember to provide the cutoff length lc in Bohr\n')
            # Ensure inputs are NumPy arrays
            #K_direct = self.cpot.v2dt2(self.kmpgrid.car_kpoints[ik,:],self.kmpgrid.car_kpoints[ikp,:])\
            #   *np.vdot(self.eigvec[ik,:, ic],self.eigvec[ikp,:, icp])*np.vdot(self.eigvec[ikpminusq,:, ivp],self.eigvec[ikminusq,:, iv])
            v2dt2_array = self.cpot.v2dt2(self.kmpgrid.car_kpoints,self.kmpgrid.car_kpoints)
            ikminusq = self.kminusq_table[:, :, 1]
            eigc = self.eigvec[self.BSE_table[:,0], :, self.BSE_table[:,2]][:,np.newaxis,:]   # conduction bands
            eigcp = self.eigvec[self.BSE_table[:,0], :, self.BSE_table[:,2]][np.newaxis,:,:]   # conduction bands prime
            eigv = self.eigvec[ikminusq, :, :][self.BSE_table[:,0],:,:,self.BSE_table[:,1]][:,np.newaxis,:,:]  # Valence bands of ikminusq
            eigvp = self.eigvec[ikminusq, :, :][self.BSE_table[:,0],:,:,self.BSE_table[:,1]][np.newaxis,:,:,:]  # Valence bands prime of ikminusq
            
            dotc = np.einsum('ijk,ijk->ij',np.conjugate(eigc), eigcp)
            dotv = np.einsum('ijkl,ijkl->kij',np.conjugate(eigv), eigvp)
            dotc2 = np.einsum('ijk,jilk->li',np.conjugate(eigc), eigvp)
            dotv2 = np.einsum('ijkl,jil->ki',np.conjugate(eigv), eigcp)
            self.eigvecc_t = eigc[:,0,:]
            self.eigvecv_t = eigv[:,0,0,:]

            K_direct = v2dt2_array[self.BSE_table[:,0],][:,self.BSE_table[:,0]] * dotc * dotv
            K_Ex = v2dt2_array[0][self.BSE_table[:,0]] * dotc2 * dotv2


            return K_direct, K_Ex
        
        elif(self.ctype == 'v2dk'):
            #print('\n Kernel built from v2dk Coulomb potential. Remember to provide the cutoff length lc in Bohr\n')
            v2dk_array = self.cpot.v2dk(self.kmpgrid.car_kpoints,self.kmpgrid.car_kpoints)
            ikminusq = self.kminusq_table[:, :, 1]
            eigc = self.eigvec[self.BSE_table[:,0], :, self.BSE_table[:,2]][:,np.newaxis,:]   # conduction bands
            eigcp = self.eigvec[self.BSE_table[:,0], :, self.BSE_table[:,2]][np.newaxis,:,:]   # conduction bands prime
            eigv = self.eigvec[ikminusq, :, :][self.BSE_table[:,0],:,:,self.BSE_table[:,1]][:,np.newaxis,:,:]  # Valence bands of ikminusq
            eigvp = self.eigvec[ikminusq, :, :][self.BSE_table[:,0],:,:,self.BSE_table[:,1]][np.newaxis,:,:,:]  # Valence bands prime of ikminusq
            
            dotv = np.einsum('ijkl,ijkl->kij',np.conjugate(eigvp), eigv)
            dotc = np.einsum('ijk,ijk->ij',np.conjugate(eigcp), eigc)
            dotc2 = np.einsum('ijk,jilk->li',np.conjugate(eigc), eigv)
            dotv2 = np.einsum('ijkl,jil->ki',np.conjugate(eigvp), eigcp)
            K_direct = v2dk_array[self.BSE_table[:,0],][:,self.BSE_table[:,0]] * dotc * dotv
            K_Ex = v2dk_array[0][self.BSE_table[:,0]] * dotc2 * dotv2

            return K_Ex, K_direct
        
        elif(self.ctype == 'vcoul'):
            #print('''\n Kernel built from screened Coulomb potential.\n
            #   Screening should be set via the instance of the Coulomb Potential class.\n
            #   ''')
            K_direct = self.cpot.vcoul(self.kmpgrid.car_kpoints[ik,:],self.kmpgrid.car_kpoints[ikp,:])\
                        *np.vdot(self.eigvec[ik,:, ic],self.eigvec[ikp,:, icp])*np.vdot(self.eigvec[ikpminusq,:, ivp],self.eigvec[ikminusq,:, iv])          
        
        elif(self.ctype == 'v2dt'):
            #print('''\n Kernel built from v2dt Coulomb potential.\n
            #   ''')
            K_direct = self.cpot.v2dt(self.kmpgrid.car_kpoints[ik,:],self.kmpgrid.car_kpoints[ikp,:])\
                        *np.vdot(self.eigvec[ik,:, ic],self.eigvec[ikp,:, icp])*np.vdot(self.eigvec[ikpminusq,:, ivp],self.eigvec[ikminusq,:, iv])          
        
        elif(self.ctype == 'v2drk'):
            #print('''\n Kernel built from v2drk Coulomb potential.\n
            #   lc, ez, w and r0 should be set via the instance of the Coulomb potential class.\n
            #   ''')
            # K_direct = self.cpot.v2drk(self.kmpgrid.car_kpoints[ik,:],self.kmpgrid.car_kpoints[ikp,:])\
                        # *np.vdot(self.eigvec[ik,:, ic],self.eigvec[ikp,:, icp])*np.vdot(self.eigvec[ikpminusq,:, ivp],self.eigvec[ikminusq,:, iv])            
            # K_ex = self.cpot.v2drk(self.qmpgrid.car_kpoints[iq,:],[0.0,0.0,0.0] )\
                        # *np.vdot(self.eigvec[ik,:, ic],self.eigvec[ikminusq,:, iv])*np.vdot(self.eigvec[ikpminusq,:, ivp],self.eigvec[ikp,: ,icp])
        
            v2dt2_array = self.cpot.v2drk(self.kmpgrid.car_kpoints,self.kmpgrid.car_kpoints)
            ikminusq = self.kminusq_table[:, :, 1]
            eigc1 = self.eigvec[self.BSE_table[:,0], :, self.BSE_table[:,2]][:,np.newaxis,:]   # conduction bands
            eigc2 = self.eigvec[self.BSE_table[:,0], :, self.BSE_table[:,2]][np.newaxis,:,:]   # conduction bands
            eigv1 = self.eigvec[ikminusq, :, :][self.BSE_table[:,0],:,:,self.BSE_table[:,1]][:,np.newaxis,:,:]  # Valence bands
            eigv2 = self.eigvec[ikminusq, :, :][self.BSE_table[:,0],:,:,self.BSE_table[:,1]][np.newaxis,:,:,:]  # Valence bands
            
            dotc12 = np.einsum('ijk,ijk->ij',np.conjugate(eigc1), eigc2)
            dotv21 = np.einsum('ijkl,ijkl->kij',np.conjugate(eigv2), eigv1)
            dotc1v1 = np.einsum('ijk,jilk->li',np.conjugate(eigc1), eigv1)
            dotv2c2 = np.einsum('ijkl,jil->ki',np.conjugate(eigv2), eigc2)

            K_direct = v2dt2_array[self.BSE_table[:,0],][:,self.BSE_table[:,0]] * dotc12*dotv21
            K_Ex = v2dt2_array[0][self.BSE_table[:,0]] * dotc1v1 * dotv2c2

            return K_direct, K_Ex
    
    def _getKEx(self,ik,iv,ic,ikp,ivp,icp,iq):
        if (self.ktype =='IP'):
            K_ex = 0.0

            return K_ex

        ikplusq = self.kplusq_table[ik,iq,1]
        ikminusq = self.kminusq_table[ik,iq,1]      
        ikpplusq = self.kplusq_table[ikp,iq,1]
        ikpminusq = self.kminusq_table[ikp,iq,1]         

        if (self.ctype=='v2dt2'):
            #print('\n Kernel built from v2dt2 Coulomb potential. Remember to provide the cutoff length lc in Bohr\n')
            # K_ex = self.cpot.v2dt2(self.qmpgrid.car_kpoints[iq,:],[0.0,0.0,0.0] )\
                        # *np.vdot(self.eigvec[ik,:, ic],self.eigvec[ikminusq,:, iv])*np.vdot(self.eigvec[ikpminusq,:, ivp],self.eigvec[ikp,: ,icp])
            kpt1 = self.kmpgrid.car_kpoints
            kpt2 = self.kmpgrid.car_kpoints

            kpt1_broadcasted = kpt1[:, np.newaxis, :]  # Shape (N1, 1, 3)
            kpt2_broadcasted = kpt2[np.newaxis, :, :]  # Shape (1, N2, 3)
                
            # Compute modk for all kpt1 and kpt2 pairs
            modk = np.linalg.norm(kpt1_broadcasted - [0.0,0.0,0.0], axis=-1)
                
                # Volume of the Brillouin zone
            vbz = 1.0 / (np.prod(self.ngrid) * self.dir_vol)
            lc = self.lc
            Zc = 0.5 * self.rlat[2, 2]  # Half of the c lattice parameter

                # Compute differences between k-points
            vkpt = kpt1_broadcasted - kpt2_broadcasted
                
                # In-plane momentum transfer
            Qxy = np.sqrt(vkpt[..., 0]**2 + vkpt[..., 1]**2)
            Qz = np.sqrt(vkpt[..., 2]**2)   
                # Factor for the potential
            factor = 1.0  # This could also be 4.0 * pi, depending on the model
                
                # Compute the potential using vectorized operations
            v2dt2_array = np.where(
                modk < self.tolr,
                1.0,
                (vbz * self.alpha) * (factor / modk**2) *
                (1.0 - np.exp(-Qxy * Zc) * np.cos(Qz * Zc))
            )
            return v2dt2_array
        elif(self.ctype == 'v2dk'):
            #print('\n Kernel built from v2dk Coulomb potential. Remember to provide the cutoff length lc in Bohr\n')
            K_ex = self.cpot.v2dk(self.qmpgrid.car_kpoints[iq,:],[0.0,0.0,0.0] )\
                        *np.vdot(self.eigvec[ik,:, ic],self.eigvec[ikminusq,:, iv])*np.vdot(self.eigvec[ikpminusq,:, ivp],self.eigvec[ikp,: ,icp])
        
        elif(self.ctype == 'vcoul'):
            #print('''\n Kernel built from screened Coulomb potential.\n
            #   Screening should be set via the instance of the Coulomb Potential class.\n
            #   ''')
            K_ex = self.cpot.vcoul(self.qmpgrid.car_kpoints[iq,:],[0.0,0.0,0.0] )\
                        *np.vdot(self.eigvec[ik,:, ic],self.eigvec[ikminusq,:, iv])*np.vdot(self.eigvec[ikpminusq,:, ivp],self.eigvec[ikp,: ,icp])
        
        elif(self.ctype == 'v2dt'):
            #print('''\n Kernel built from v2dt Coulomb potential.\n
            #   ''')
            K_ex = self.cpot.v2dt(self.qmpgrid.car_kpoints[iq,:],[0.0,0.0,0.0])\
                        *np.vdot(self.eigvec[ik,:, ic],self.eigvec[ikminusq,:, iv])*np.vdot(self.eigvec[ikpminusq,:, ivp],self.eigvec[ikp,: ,icp])
        
        elif(self.ctype == 'v2drk'):
            #print('''\n Kernel built from v2drk Coulomb potential.\n
            #   lc, ez, w and r0 should be set via the instance of the Coulomb potential class.\n
            #   ''')
            K_ex = self.cpot.v2drk(self.qmpgrid.car_kpoints[iq,:],[0.0,0.0,0.0] )\
                        *np.vdot(self.eigvec[ik,:, ic],self.eigvec[ikminusq,:, iv])*np.vdot(self.eigvec[ikpminusq,:, ivp],self.eigvec[ikp,: ,icp])
        return K_ex
        
    def get_eps(self, hlm, emin, emax, estep, eta):
        '''
        Compute microscopic dielectric function 
        dipole_left/right = l/r_residuals.
        \eps_{\alpha\beta} = 1 + \sum_{kcv} dipole_left*dipole_right*(GR + GA)
        '''        
        w = np.arange(emin,emax,estep,dtype=np.float64)
        F_kcv = np.zeros((self.dimbse,3,3), dtype=np.complex128)
        eps = np.zeros((len(w),3,3), dtype=np.complex128)
        for i in range(eps.shape[0]):
            np.fill_diagonal(eps[i,:,:], 1.0)
        # First I have to compute the dipoles, then chi = 1 + FF*lorentzian
        if(self.nq_double != 1): 
            h2peigvec_vck=self.h2peigvec_vck[self.q0index]
            h2peigv_vck = self.h2peigv_vck[self.q0index]
            h2peigvec = self.h2peigvec[self.q0index]
            h2peigv = self.h2peigv[self.q0index]

        #IP approximation, he doesn not haveh2peigvec_vck and then you call _get_dipoles()
        tb_dipoles = TB_dipoles(self.nc, self.nv, self.bse_nc, self.bse_nv, self.nk, self.eigv,self.eigvec, self.eta, hlm, self.T_table, self.BSE_table_sort[0], h2peigvec, \
                                self.eigv_diff_ttp,self.eigvecc_t,self.eigvecv_t,h2peigv_vck= h2peigv_vck, h2peigvec_vck=h2peigvec_vck, method='real',ktype=self.ktype)
        # compute osc strength
        # self.dipoles_bse = tb_dipoles.dipoles_bse
        #self.dipoles = tb_dipoles.dipoles # ??? gargabe now
        if(self.ktype=='IP'):
            F_kcv = tb_dipoles.F_kcv
            self.F_kcv = F_kcv
            # self.dipoles_kcv = tb_dipoles.dipoles_kcv       #testing purposes
            self.dipoles_bse_kcv = tb_dipoles.dipoles_bse_kcv   #testing purposes
            # compute eps and pl
            #f_pl = TB_occupations(self.eigv,Tel = 0, Tbos=self.TBos, Eb=self.h2peigv[0])._get_fkn( method='Boltz')
            #pl = eps
            for ies, es in enumerate(w):
                for t in range(0,self.dimbse):
                    ik = self.BSE_table_sort[0][t][0]
                    iv = self.BSE_table_sort[0][t][1]
                    ic = self.BSE_table_sort[0][t][2]
                    eps[ies,:,:] += 8*np.pi/(self.electronsdb.lat_vol*bohr2ang**3*self.nk)*F_kcv[ik,ic-self.nv,iv-self.offset_nv,:,:]*(np.real(h2peigv[t]-es))/(np.abs(es-h2peigv[t])**2+eta**2) \
                        + 1j*8*np.pi/(self.electronsdb.lat_vol*bohr2ang**3*self.nk)*F_kcv[ik,ic-self.nv,iv-self.offset_nv,:,:]*(eta)/(np.abs(es-h2peigv[t])**2+eta**2)                     
                    #pl[ies,:,:] += f_pl * 8*np.pi/(self.latdb.lat_vol*self.nk)*F_kcv[t,:,:]*(h2peigv[t]-es)/(np.abs(es-h2peigv[t])**2+eta**2) \
                    #    + 1j*8*np.pi/(self.latdb.lat_vol*self.nk)*F_kcv[t,:,:]*(eta)/(np.abs(es-h2peigv[t])**2+eta**2) 
            print('Excitonic Direct Ground state: ', np.min(h2peigv[:]), ' [eV]')
            #self.pl = pl
            #self.w = w
            #self.eps_0 = eps_0            
        else:
            F_kcv = tb_dipoles.F_kcv
            self.F_kcv = F_kcv
            # self.dipoles_kcv = tb_dipoles.dipoles_kcv       #testing purposes
            self.dipoles_bse_kcv = tb_dipoles.dipoles_bse_kcv   #testing purposes
            # compute eps and pl
            #f_pl = TB_occupations(self.eigv,Tel = 0, Tbos=self.TBos, Eb=self.h2peigv[0])._get_fkn( method='Boltz')
            #pl = eps
            for ies, es in enumerate(w):
                for t in range(0,self.dimbse):
                    ik = self.BSE_table_sort[0][t][0]
                    iv = self.BSE_table_sort[0][t][1]
                    ic = self.BSE_table_sort[0][t][2]
                    eps[ies,:,:] += 8*np.pi/(self.electronsdb.lat_vol**bohr2ang**3*self.nk)*F_kcv[t,:,:]*(h2peigv[t]-es)/(np.abs(es-h2peigv[t])**2+eta**2) \
                        + 1j*8*np.pi/(self.electronsdb.lat_vol**bohr2ang**3*self.nk)*F_kcv[t,:,:]*(eta)/(np.abs(es-h2peigv[t])**2+eta**2) 
                    #pl[ies,:,:] += f_pl * 8*np.pi/(self.latdb.lat_vol*self.nk)*F_kcv[t,:,:]*(h2peigv[t]-es)/(np.abs(es-h2peigv[t])**2+eta**2) \
                    #    + 1j*8*np.pi/(self.latdb.lat_vol*self.nk)*F_kcv[t,:,:]*(eta)/(np.abs(es-h2peigv[t])**2+eta**2) 
            print('Excitonic Direct Ground state: ', np.min(h2peigv[:]), ' [eV]')
            #self.pl = pl
            # self.w = w
            # self.eps_0 = eps_0
        return w, eps
    
    def get_eps_yambo(self, hlm, emin, emax, estep, eta):
        '''
        Compute microscopic dielectric function 
        dipole_left/right = l/r_residuals.
        \eps_{\alpha\beta} = 1 + \sum_{kcv} dipole_left*dipole_right*(GR + GA)
        '''        
        w = np.arange(emin,emax,estep,dtype=np.float64)
        F_kcv = np.zeros((self.dimbse,3,3), dtype=np.complex128)
        eps = np.zeros((len(w),3,3), dtype=np.complex128)
        for i in range(eps.shape[0]):
            np.fill_diagonal(eps[i,:,:], 1)
        # First I have to compute the dipoles, then chi = 1 + FF*lorentzian
        if(self.nq != 1): 
            h2peigvec_vck=self.h2peigvec_vck[self.q0index]
            h2peigv_vck = self.h2peigv_vck[self.q0index]
            h2peigvec = self.h2peigvec[self.q0index]
            h2peigv = self.h2peigv[self.q0index]

        tb_dipoles = TB_dipoles(self.nc, self.nv, self.bse_nc, self.bse_nv, self.nk, self.eigv,self.eigvec, eta, hlm, self.T_table, self.BSE_table,h2peigvec=h2peigvec_vck, method='yambo')
        # compute osc strength
        self.dipoles_bse = tb_dipoles.dipoles_bse
        # self.dipoles = tb_dipoles.dipoles
        F_kcv = tb_dipoles.F_kcv
        self.F_kcv = F_kcv

        # compute eps and pl
        #f_pl = TB_occupations(self.eigv,Tel = 0, Tbos=self.TBos, Eb=self.h2peigv[0])._get_fkn( method='Boltz')
        #pl = eps
        for ies, es in enumerate(w):
            for t in range(0,self.dimbse):
                eps[ies,:,:] += 8*np.pi/(self.electronsdb.lat_vol*self.nk)*F_kcv[t,:,:]*(h2peigv[t]-es)/(np.abs(es-h2peigv[t])**2+eta**2) \
                    + 1j*8*np.pi/(self.electronsdb.lat_vol*self.nk)*F_kcv[t,:,:]*(eta)/(np.abs(es-h2peigv[t])**2+eta**2) 
                #pl[ies,:,:] += f_pl * 8*np.pi/(self.latdb.lat_vol*self.nk)*F_kcv[t,:,:]*(h2peigv[t]-es)/(np.abs(es-h2peigv[t])**2+eta**2) \
                #    + 1j*8*np.pi/(self.latdb.lat_vol*self.nk)*F_kcv[t,:,:]*(eta)/(np.abs(es-h2peigv[t])**2+eta**2) 
        print('Excitonic Direct Ground state: ', np.min(h2peigv[:]), ' [eV]')
        #self.pl = pl
        # self.w = w
        # self.eps_0 = eps_0
        return w, eps

    # def _get_exc_overlap_ttp(self, t, tp , iq, ikq, ib):
    #     '''Calculate M_SSp(Q,B) = \sum_{ccpvvpk}A^{*SQ}_{cvk}A^{*SpQ}_{cpvpk+B/2}*<u_{ck}|u_{cpk+B/2}><u_{vp-Q-B/2}|u_{vk-Q}>'''     
    #     Mssp_ttp = 0
    #     for it in range(self.dimbse):
    #         for itp in range(self.dimbse):
    #             ik = self.BSE_table[it][0]
    #             iv = self.BSE_table[it][1] 
    #             ic = self.BSE_table[it][2] 
    #             ikp = self.BSE_table[itp][0]
    #             ivp = self.BSE_table[itp][1] 
    #             icp = self.BSE_table[itp][2] 
    #             iqpb = self.kmpgrid.qpb_grid_table[iq, ib][1]
    #             ikmq = self.kmpgrid.kmq_grid_table[ik,iq][1]
    #             ikpbover2 = self.kmpgrid.kpbover2_grid_table[ik, ib][1]
    #             ikmqmbover2 = self.kmpgrid.kmqmbover2_grid_table[ik, iq, ib][1]
    #             Mssp_ttp += np.conjugate(self.h2peigvec_vck[ikq,t,self.bse_nv-self.nv+iv,ic-self.nv,ik])*self.h2peigvec_vck[iqpb,tp,self.bse_nv-self.nv+ivp,icp-self.nv, ikpbover2]*\
    #                             np.vdot(self.eigvec[ik,:, ic], self.eigvec[ikpbover2,:, icp])*np.vdot(self.eigvec[ikmqmbover2,:,ivp], self.eigvec[ikmq,:,iv]) 
    #     return Mssp_ttp
    def _get_exc_overlap_ttp(self, t, tp, iq, ikq, ib):
        '''Calculate M_SSp(Q,B) = \sum_{ccpvvpk}A^{*SQ}_{cvk}A^{*SpQ}_{cpvpk+B/2}*<u_{ck}|u_{cpk+B/2}><u_{vp-Q-B/2}|u_{vk-Q}>'''
        #Extract indices from BSE_table
        if self.method == 'skip-diago':
            indices = self.inverse_aux_t
        else:
            indices = np.arange(0,self.dimbse,1)
        chunk_size=int(self.dimbse/100.0)
        if (chunk_size < 1): chunk_size=self.dimbse
        # Chunk the indices to manage memory usage
        ik_chunks = chunkify(self.BSE_table[indices, 0], chunk_size)
        iv_chunks = chunkify(self.BSE_table[indices, 1], chunk_size)
        ic_chunks = chunkify(self.BSE_table[indices, 2], chunk_size)

        Mssp_ttp = 0

        for ik, iv, ic in zip(ik_chunks, iv_chunks, ic_chunks):
            ik = np.array(ik)[:, np.newaxis]
            iv = np.array(iv)[:, np.newaxis]
            ic = np.array(ic)[:, np.newaxis]
            for ivp, icp in zip(iv_chunks,ic_chunks):
                ivp = iv
                icp = icp

            iqpb = self.kmpgrid.qpb_grid_table[iq, ib, 1]
            ikmq = self.kmpgrid.kmq_grid_table[ik, iq, 1]
            ikpbover2 = self.kmpgrid.kpbover2_grid_table[ik, ib, 1]
            ikmqmbover2 = self.kmpgrid.kmqmbover2_grid_table[ik, iq, ib, 1]
            term1 = np.conjugate(self.h2peigvec_vck[ikq, t, self.bse_nv - self.nv + iv, ic - self.nv, ik])
            term2 = self.h2peigvec_vck[iqpb, tp, self.bse_nv - self.nv + ivp, icp - self.nv, ikpbover2]

            term3 = np.einsum('ijk,ijk->ij', np.conjugate(self.eigvec[ik, :, ic]), self.eigvec[ikpbover2, :, icp])
            term4 = np.einsum('ijk,ijk->ij', np.conjugate(self.eigvec[ikmqmbover2, :, ivp]), self.eigvec[ikmq, :, iv])
            Mssp_ttp += np.sum(term1 * term2 * term3 * term4)

        return Mssp_ttp

    

    def get_exc_overlap(self, trange=[0], tprange=[0]):
        trange = np.array(trange)
        tprange = np.array(tprange)

        il, ilp, iq, ib = np.meshgrid(trange, tprange, np.arange(self.qmpgrid.nkpoints), np.arange(self.qmpgrid.nnkpts), indexing='ij')
        print(f"eigvec count: {np.count_nonzero(self.eigvec)}")
        print(f"h2peigvec_vck count: {np.count_nonzero(self.h2peigvec_vck)}")



        vectorized_overlap_ttp = np.vectorize(self._get_exc_overlap_ttp, signature='(),(),(),(),()->()')
        Mssp = vectorized_overlap_ttp(il, ilp, iq, self.kindices_table[iq], ib)

        self.Mssp = Mssp

    # def get_exc_overlap(self, trange = [0], tprange = [0]):
    #     Mssp = np.zeros((len(trange), len(tprange),self.qmpgrid.nkpoints, self.qmpgrid.nnkpts), dtype=np.complex128)
    #     # here l stands for lambda, just to remember me that there is a small difference between lambda and transition index
    #     for il, l in enumerate(trange):
    #         for ilp, lp in enumerate(tprange):   
    #             for iq,ikq in enumerate(self.kindices_table):
    #                 for ib in range(self.qmpgrid.nnkpts):
    #                     Mssp[l,lp,iq, ib] = self._get_exc_overlap_ttp(l,lp,iq,ikq,ib)
    #     self.Mssp = Mssp   
    

    def _get_amn_ttp(self, t, tp, ikq):
        # A_squared = np.abs(self.h2peigv_vck)**2
        # w_qk = np.sum(A_squared, axis = (2,3))
        # ik = self.BSE_table[t][0]
        # iv = self.BSE_table[t][1] 
        # ic = self.BSE_table[t][2] 
        #ikp = self.BSE_table[tp][0]
        #ivp = self.BSE_table[tp][1] 
        #icp = self.BSE_table[tp][2] 
        #ikmq = self.kmpgrid.kmq_grid_table[ik,iq][1]
        #Ammn_ttp = w_qk[ikq, t] #self.h2peigvec_vck[iq,t, self.bse_nv-self.nv+iv, ic-self.nv,ik]#*np.vdot(self.eigvec[ikmq,:,iv], self.eigvec[ik,:,ic])
        Ammn_ttp = np.sum(self.h2peigvec_vck[ikq, t, :, :, :] * np.conjugate(self.h2peigvec_vck[ikq, tp, :, :, :]))
        return Ammn_ttp

    def get_exc_amn(self, trange = [0], tprange = [0]):
        Amn = np.zeros((len(trange), len(tprange),self.qmpgrid.nkpoints), dtype=np.complex128)
        for it,t in enumerate(trange):
            for itp, tp in enumerate(tprange):
                for iq, ikq in enumerate(self.kindices_table):
                    Amn[t,tp, iq] = self._get_amn_ttp(t,tp, ikq)        
        self.Amn = Amn

    def write_exc_overlap(self, seedname='wannier90_exc', trange=[0], tprange=[0]):

        if self.Mssp is None:
            self.get_exc_overlap(trange, tprange)

        from datetime import datetime

        # Using a context manager to handle file operations
        current_datetime = datetime.now()
        date_time_string = current_datetime.strftime("%Y-%m-%d at %H:%M:%S")
        output_lines = []

        # Preparing header and initial data
        output_lines.append(f'Created on {date_time_string}\n')
        output_lines.append(f'\t{len(trange)}\t{self.qmpgrid.nkpoints}\t{self.qmpgrid.nnkpts}\n')


        # Generate output for each point
        for iq,ikq in enumerate(self.kindices_table):
            for ib in range(self.qmpgrid.nnkpts):
                # Header for each block
                output_lines.append(f'\t{self.qmpgrid.qpb_grid_table[iq,ib][0]+1}\t{self.qmpgrid.qpb_grid_table[iq,ib][1]+1}' +
                                    f'\t{self.qmpgrid.qpb_grid_table[iq,ib][2]}\t{self.qmpgrid.qpb_grid_table[iq,ib][3]}' +
                                    f'\t{self.qmpgrid.qpb_grid_table[iq,ib][4]}\n')
                # Data for each transition range
                for it, t in enumerate(trange):
                    for itp, tp in enumerate(tprange):
                        mssp_real = np.real(self.Mssp[tp, t, iq, ib])
                        mssp_imag = np.imag(self.Mssp[tp, t, iq, ib])
                        output_lines.append(f'\t{mssp_real:.14f}\t{mssp_imag:.14f}\n')

        # Writing all data at once
        with open(f'{seedname}.mmn', 'w') as f_out:
            f_out.writelines(output_lines)

        # current_datetime = datetime.now()
        # date_time_string = current_datetime.strftime("%Y-%m-%d at %H:%M:%S")
        # f_out = open(f'{seedname}.mmn', 'w')
        # f_out.write(f'Created on {date_time_string}\n')
        # f_out.write(f'\t{len(trange)}\t{self.qmpgrid.nkpoints}\t{self.qmpgrid.nnkpts}\n')        
        # for iq in range(self.qmpgrid.nkpoints):
        #     for ib in range(self.qmpgrid.nnkpts):
        #         # +1 is for Fortran counting
        #         f_out.write(f'\t{self.qmpgrid.qpb_grid_table[iq,ib][0]+1}\t{self.qmpgrid.qpb_grid_table[iq,ib][1]+1}\t{self.qmpgrid.qpb_grid_table[iq,ib][2]}\t{self.qmpgrid.qpb_grid_table[iq,ib][3]}\t{self.qmpgrid.qpb_grid_table[iq,ib][4]}\n')
        #         for it,t in enumerate(trange):
        #             for itp,tp in enumerate(tprange):
        #                 f_out.write(f'\t{np.real(self.Mssp[tp,t,iq,ib]):.14f}\t{np.imag(self.Mssp[tp,t,iq,ib]):.14f}\n')
        
        # f_out.close()

    def write_exc_eig(self, seedname='wannier90_exc', trange = [0]):
        exc_eig = np.zeros((len(trange), self.qmpgrid.nkpoints), dtype=np.complex128)
        f_out = open(f'{seedname}.eig', 'w')
        for iq, ikq in enumerate(self.kindices_table):
            for it,t in enumerate(trange):
                f_out.write(f'\t{it+1}\t{iq+1}\t{np.real(self.h2peigv[ikq,it]):.13f}\n')
    
    def write_exc_nnkp(self, seedname='wannier90_exc', trange = [0]):
        f_out = open(f'{seedname}.nnkp', 'w')

        from datetime import datetime
        current_datetime = datetime.now()
        date_time_string = current_datetime.strftime("%Y-%m-%d at %H:%M:%S")
        f_out.write(f'Created on {date_time_string}\n\n')
        f_out.write('calc_only_A  :  F\n\n') # have to figure this one out
        
        f_out.write('begin real_lattice\n')
        for i, dim  in enumerate(self.kmpgrid.real_lattice):
            f_out.write(f'\t{dim[0]:.7f}\t{dim[1]:.7f}\t{dim[2]:.7f}\n')
        f_out.write('end real_lattice\n\n')

        f_out.write('begin recip_lattice\n')
        for i, dim in enumerate(self.kmpgrid.reciprocal_lattice):
            f_out.write(f'\t{dim[0]:.7f}\t{dim[1]:.7f}\t{dim[2]:.7f}\n')
        f_out.write('end recip_lattice\n\n')

        f_out.write(f'begin kpoints\n\t {len(self.qmpgrid.red_kpoints)}\n')
        for i, dat in enumerate(self.qmpgrid.red_kpoints):
            f_out.write(f'   {dat[0]:11.8f}\t{dat[1]:11.8f}\t{dat[2]:11.8f}\n')
        f_out.write(f'end kpoints\n\n')

        f_out.write(f'begin projections\n\t')
        f_out.write(f'\nend projections\n\n')
        
        f_out.write('begin nnkpts\n')
        f_out.write(f'\t{self.qmpgrid.nnkpts}\n')
        for iq, q in enumerate(self.qmpgrid.k):
            for ib in range(self.qmpgrid.nnkpts):
                iqpb = self.qmpgrid.qpb_grid_table[iq, ib][1]
                f_out.write(f'\t{iq+1}\t{iqpb+1}\t{self.qmpgrid.qpb_grid_table[iq,ib][2]}\t{self.qmpgrid.qpb_grid_table[iq,ib][3]}\t{self.qmpgrid.qpb_grid_table[iq,ib][4]}\n')
        f_out.write('end nnkpts')

    def write_exc_amn(self, seedname='wannier90_exc', trange = [0], tprange = [0]):
        if (self.Amn is None):
            self.get_exc_amn(trange, tprange)

        f_out = open(f'{seedname}.amn', 'w')

        from datetime import datetime

        current_datetime = datetime.now()
        date_time_string = current_datetime.strftime("%Y-%m-%d at %H:%M:%S")
        f_out.write(f'Created on {date_time_string}\n')
        f_out.write(f'\t{len(trange)}\t{self.qmpgrid.nkpoints}\t{len(tprange)}\n') 
        for iq, q in enumerate(self.kindices_table):
            for itp,tp in enumerate(tprange):
                for it, t in enumerate(trange):                
                    f_out.write(f'\t{it+1}\t{itp+1}\t{iq+1}\t{np.real(self.Amn[it,itp,iq])}\t\t{np.imag(self.Amn[it,itp,iq])}\n')

    def _get_BSE_table(self):
        ntransitions = self.nk*self.bse_nc*self.bse_nv
        BSE_table = np.zeros((ntransitions, 3),dtype=int)
        t_index = 0
        for ik in range(0,self.nk):
            for iv in range(0,self.bse_nv):
                for ic in range(0,self.bse_nc):
                        BSE_table[t_index] = [ik, self.nv-self.bse_nv+iv, self.nv+ic]
                        t_index += 1
        self.ntransitions = ntransitions
        return BSE_table
    
    def find_degenerate_eigenvalues(self, eigenvalues, eigenvectors, threshold=1e-3):
        degeneracies = {}
        for i, eigv1 in enumerate(eigenvalues):
            for j, eigv2 in enumerate(eigenvalues):
                if i < j and np.abs(eigv1 - eigv2) < threshold:
                    if i not in degeneracies:
                        degeneracies[i] = [i]
                    degeneracies[i].append(j)
        
        # Collect eigenvectors for each degenerate eigenvalue
        degenerate_eigenvectors = {key: eigenvectors[:, value] for key, value in degeneracies.items()}
        
        return degenerate_eigenvectors    

    # def ensure_conjugate_symmetry(self,matrix):
    #     n = matrix.shape[0]
    #     for i in range(n):
    #         for j in range(i+1, n):
    #             if np.isclose(matrix[i, j].real, matrix[j, i].real) and np.isclose(matrix[i, j].imag, -matrix[j, i].imag):
    #                 matrix[j, i] = np.conjugate(matrix[i, j])
    #     return matrix
    def _get_aux_maps(self):
        yexc_atk = YamboExcitonDB.from_db_file(self.latdb, filename=f'{self.excitons_path}/ndb.BS_diago_Q1')
        aux_t = np.lexsort((yexc_atk.table[:, 2], yexc_atk.table[:, 1], yexc_atk.table[:, 0]))
        # Create an array to store the inverse mapping
        inverse_aux_t = np.empty_like(aux_t)
        # Populate the inverse mapping
        inverse_aux_t[aux_t] = np.arange(aux_t.size)        
        
        return aux_t, inverse_aux_t

def chunkify(lst, n):
    """Divide list `lst` into `n` chunks."""
    return [lst[i::n] for i in range(n)]    <|MERGE_RESOLUTION|>--- conflicted
+++ resolved
@@ -387,7 +387,6 @@
             eigv1 = self.eigvec[ikminusq, :, :][self.BSE_table[:,0],:,:,self.BSE_table[:,1]][:,np.newaxis,:,:]  # Valence bands
             eigv2 = self.eigvec[ikminusq, :, :][self.BSE_table[:,0],:,:,self.BSE_table[:,1]][np.newaxis,:,:,:]  # Valence bands
             
-<<<<<<< HEAD
             dotc = np.einsum('ijk,ijk->ij',np.conjugate(eigc1), eigc2)
             dotv = np.einsum('ijkl,ijkl->kij',np.conjugate(eigv1), eigv2)
             v2dt2_array = self._getKdq(0,0,0,0,0,0,0)       #sorry
@@ -400,10 +399,6 @@
             # K_ex = self.cpot.v2dt2(self.qmpgrid.car_kpoints[iq,:],[0.0,0.0,0.0] )\
             # *np.vdot(self.eigvec[ik,:, ic],self.eigvec[ikminusq,:, iv])*np.vdot(self.eigvec[ikpminusq,:, ivp],self.eigvec[ikp,: ,icp])
             K_Ex = v2dt2_array[0][self.BSE_table[:,0]] * dotc2 * dotv2
-=======
-            K_direct, K_Ex = self._getKdq()       #sorry
-
->>>>>>> 209e7cf0
             K_diff = K_direct - K_Ex[:,np.newaxis,:]
             f_diff = self.f_qn[iqminusk][:,self.BSE_table[:,0],:][:,:,self.BSE_table[:,1]] -  self.f_qn[iqminusgamma][:,self.BSE_table[:,0],:][:,:,self.BSE_table[:,2]] 
             H2P = f_diff * K_diff
@@ -416,6 +411,7 @@
             H2P += diag
             print(f'Completed in {time() - t0} seconds')
             return H2P
+
 
 
     def _buildKernel(self, kernel):
