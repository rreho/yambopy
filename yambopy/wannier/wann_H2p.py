import numpy as np
from yambopy.wannier.wann_tb_mp import tb_Monkhorst_Pack
from yambopy.wannier.wann_utils import *
from yambopy.wannier.wann_dipoles import TB_dipoles
from yambopy.wannier.wann_occupations import TB_occupations
from yambopy.dbs.bsekerneldb import *
from yambopy.wannier.wann_io import AMN
from time import time
import gc


def process_file(args):
    idx, exc_db_file, data_dict = args
    # Unpacking data necessary for processing
    latdb, kernel_path, kpoints_indexes, HA2EV, BSE_table, kplusq_table, kminusq_table_yambo, eigv, f_kn = data_dict.values()

    yexc_atk = YamboExcitonDB.from_db_file(latdb, filename=exc_db_file)
    kernel_db = YamboBSEKernelDB.from_db_file(latdb, folder=f'{kernel_path}', Qpt=kpoints_indexes[idx]+1)
    aux_t = np.lexsort((yexc_atk.table[:,2], yexc_atk.table[:,1],yexc_atk.table[:,0]))
    K_ttp = kernel_db.kernel[aux_t][:,aux_t]  
    H2P_local = np.zeros((len(BSE_table), len(BSE_table)), dtype=np.complex128)

    del kernel_db, yexc_atk  # Free memory as early as possible

    BSE_table = np.array(BSE_table)
    ik = BSE_table[:, 0]
    iv = BSE_table[:, 1]
    ic = BSE_table[:, 2]

    ikp = BSE_table[:, 0]
    ivp = BSE_table[:, 1]
    icp = BSE_table[:, 2]

    ikplusq = kplusq_table[ik, kpoints_indexes[idx]]
    ikminusq = kminusq_table_yambo[ik, kpoints_indexes[idx]]
    ikpminusq = kminusq_table_yambo[ikp, kpoints_indexes[idx]]

    # Ensure deltaE is diagonal
    deltaE = np.zeros((len(BSE_table), len(BSE_table)),dtype=np.complex128)
    diag_indices = np.arange(len(BSE_table))
    mask = (ik == ikp) & (ic == icp) & (iv == ivp)
    deltaE[diag_indices, diag_indices] = np.where(mask, eigv[ik, ic] - eigv[ikpminusq, iv], 0.0)

    occupation_diff = -f_kn[ikpminusq, ivp] + f_kn[ikp, icp]
    del ik, iv, ic, ikp, ivp, icp, ikplusq, ikminusq, ikpminusq  # Free memory
    K = -(K_ttp[np.arange(BSE_table.shape[0])[:, None], np.arange(BSE_table.shape[0])[None, :]]) * HA2EV

    # Ensure deltaE is diagonal in (t, tp)
    H2P_local = deltaE + occupation_diff[:, None] * K

    del deltaE, occupation_diff, K, K_ttp  # Free memory
    gc.collect()  # Force garbage collection

    return idx, H2P_local    

    # for t in range(len(BSE_table)):
    #     ik, iv, ic = BSE_table[t]
    #     for tp in range(len(BSE_table)):
    #         ikp, ivp, icp = BSE_table[tp]
    #         ikplusq = kplusq_table[ik, kpoints_indexes[idx]]
    #         ikminusq = kminusq_table_yambo[ik, kpoints_indexes[idx]]
    #         ikpminusq = kminusq_table_yambo[ikp, kpoints_indexes[idx]]
    #         K = -(K_ttp[t, tp]) * HA2EV
    #         deltaE = eigv[ik, ic] - eigv[ikpminusq, iv] if (ik == ikp and icp == ic and ivp == iv) else 0.0
    #         occupation_diff = -f_kn[ikpminusq, ivp] + f_kn[ikp, icp]
    #         element_value = deltaE + occupation_diff * K
    #         H2P_local[t, tp] = element_value
    # return idx, H2P_local

class FakeLatticeObject():
    '''should make the YamboLatticeDB class actually more lightweight and
    allow for other ways of initiliazing with only the unit cell for instance because we don't need most things.
    We only need: 
    .lat_vol
    .alat

    YamboBSEKernelDB class only uses it when it needs kernel values per bands, and in that case it only need nkpoints
    
    '''
    def __init__(self, model):
        self.alat = model.uc * 1/0.52917720859      # this results in minor difference, do we really want the values from yambo?
        self.lat_vol = np.prod(np.diag(self.alat))  # difference becomes bigger



class H2P():
    '''Build the 2-particle resonant Hamiltonian H2P
        Easy to use only requires the model as input. 
    '''
    def __init__(self, model, savedb_path, qmpgrid, bse_nv=1, bse_nc=1, kernel_path=None, excitons_path=None,cpot=None, \
                 ctype='v2dt2',ktype='direct',bsetype='resonant', method='model',f_kn=None, \
                 TD=False,  TBos=300 , run_parallel=False,dimslepc=100,gammaonly=False,nproc=8):
    
    # nk, nb, nc, nv,eigv, eigvec, bse_nv, bse_nc, T_table, savedb, latdb, kmpgrid, qmpgrid,excitons=None, \
    #               kernel_path=None, excitons_path=None,cpot=None,ctype='v2dt2',ktype='direct',bsetype='resonant', method='model',f_kn=None, \
    #               TD=False,  TBos=300 , run_parallel=False): 
        '''Build H2P:
            bsetype = 'full' build H2P resonant + antiresonant + coupling
            bsetype = 'resonant' build H2p resonant
            TD is the Tahm-Dancoff which neglects the coupling
        '''
        self.nk = model.nk
        self.nb = model.nb
        self.nc = model.nc
        self.nv = model.nv
        self.bse_nv = bse_nv
        self.bse_nc = bse_nc
        self.kmpgrid = model.mpgrid
        self.nq = len(qmpgrid.k)
        self.eigv = model.eigv
        self.eigvec = model.eigvec
        self.qmpgrid = qmpgrid
        self.gammaonly=gammaonly
        if(self.gammaonly):
            self.nq_double = 1
        else:
            self.nq_double = len(self.kmpgrid.k)
        self.kindices_table=self.kmpgrid.get_kindices_fromq(self.qmpgrid)
        try:
            self.q0index = self.qmpgrid.find_closest_kpoint([0.0,0.0,0.0])
        except ValueError:
            print('Warning! Q=0 index not found')
        self.dimbse = self.bse_nv*self.bse_nc*self.nk
        self.savedb = YamboSaveDB.from_db_file(f'{savedb_path}')
        self.latdb = YamboLatticeDB.from_db_file(f'{savedb_path}/ns.db1')
        self.offset_nv = self.savedb.nbandsv-self.nv  
        self.T_table = model.T_table
        self.BSE_table = self._get_BSE_table()
        self.ctype = ctype
        self.ktype = ktype
        self.TD = TD #Tahm-Dancoff
        self.TBos = TBos
        self.method = method
        self.run_parallel = run_parallel
        self.Mssp = None
        self.Amn = None
        self.skip_diago = False
        self.nproc = nproc
        # consider to build occupations here in H2P with different occupation functions
        if (f_kn == None):
            self.f_kn = np.zeros((self.nk,self.nb),dtype=np.float128)
            self.f_kn[:,:self.nv] = 1.0
        else:
            self.f_kn = f_kn
        if(self.method=='model' and cpot is not None):
            (self.kplusq_table, self.kminusq_table) = self.kmpgrid.get_kq_tables(self.kmpgrid)  # the argument of get_kq_tables used to be self.qmpgrid. But for building the BSE hamiltonian we should not use the half-grid. To be tested for loop involving the q/2 hamiltonian  
            (self.kplusq_table_yambo, self.kminusq_table_yambo) = self.kmpgrid.get_kq_tables_yambo(self.savedb) # used in building BSE
            print('\n Building H2P from model Coulomb potentials. Default is v2dt2\n')
            self.cpot = cpot
            self.H2P = self._buildH2P_fromcpot()
        elif(self.method=='kernel' and cpot is None):
            (self.kplusq_table, self.kminusq_table) = self.kmpgrid.get_kq_tables(self.kmpgrid)
            (self.kplusq_table_yambo, self.kminusq_table_yambo) = self.kmpgrid.get_kq_tables_yambo(self.savedb) # used in building BSE
            print('\n Building H2P from model YamboKernelDB\n')
            #Remember that the BSEtable in Yambopy start counting from 1 and not to 0
            try:
                self.kernel_path = kernel_path
                if not excitons_path:
                    self.excitons_path = kernel_path
                else:
                    self.excitons_path = excitons_path
            except  TypeError:
                print('Error Kernel is None or Path Not found')
            self.H2P = self._buildH2P()
        elif(self.method=='skip-diago' and cpot is None):
            self.excitons_path = excitons_path
            print('Method skip-diago running only for post-processing of wannier exc data: Remember to set dimslepc')
            self.skip_diago = True
            self.dimslepc=dimslepc
            (self.h2peigv, self.h2peigvec,self.h2peigv_vck, self.h2peigvec_vck) = self._buildH2Peigv()
            (self.aux_t,self.inverse_aux_t) = self._get_aux_maps()
        else:
            print('\nWarning! Kernel can be built only from Yambo database or model Coulomb potential\n')


    def _buildH2P(self):
        if self.run_parallel:
            import multiprocessing as mp
            cpucount= mp.cpu_count()
            print(f"CPU count involved in H2P loading pool: {cpucount}")
            pool = mp.Pool(self.nproc)
            full_kpoints, kpoints_indexes, symmetry_indexes = self.savedb.expand_kpts()

            if self.nq_double == 1:
                H2P = np.zeros((self.dimbse, self.dimbse), dtype=np.complex128)
                file_suffix = 'ndb.BS_diago_Q1'
            else:
                H2P = np.zeros((self.nq_double, self.dimbse, self.dimbse), dtype=np.complex128)
                file_suffix = [f'ndb.BS_diago_Q{kpoints_indexes[iq] + 1}' for iq in range(self.nq_double)]

            exciton_db_files = [f'{self.excitons_path}/{suffix}' for suffix in np.atleast_1d(file_suffix)]
            t0 = time()

            # Prepare data to be passed
            data_dict = {
                'latdb': self.latdb,
                'kernel_path': self.kernel_path,
                'kpoints_indexes': kpoints_indexes,
                'HA2EV': HA2EV,
                'BSE_table': self.BSE_table,
                'kplusq_table': self.kplusq_table,
                'kminusq_table_yambo': self.kminusq_table_yambo,
                'eigv': self.eigv,
                'f_kn': self.f_kn
            }
            
            # Map with the necessary data tuple
            results = pool.map(process_file, [(idx, file, data_dict) for idx, file in enumerate(exciton_db_files)])
            for idx, result in results:
                if self.nq_double == 1:
                    H2P = result
                else:
                    H2P[idx] = result
            del results  # Free up memory by deleting the results
            gc.collect()  # Force garbage collection
            print(f"Hamiltonian matrix construction completed in {time() - t0:.2f} seconds.")
            pool.close()
            pool.join()
            return H2P

        else:
            # Expanded k-points and symmetry are prepared for operations that might need them
            full_kpoints, kpoints_indexes, symmetry_indexes = self.savedb.expand_kpts()

            # Pre-fetch all necessary data based on condition
            if self.nq_double == 1:
                H2P = np.zeros((self.dimbse, self.dimbse), dtype=np.complex128)
                file_suffix = 'ndb.BS_diago_Q1'
            else:
                H2P = np.zeros((self.nq_double, self.dimbse, self.dimbse), dtype=np.complex128)
                file_suffix = [f'ndb.BS_diago_Q{kpoints_indexes[iq] + 1}' for iq in range(self.nq_double)]

            # Common setup for databases (Yambo databases)
            exciton_db_files = [f'{self.excitons_path}/{suffix}' for suffix in np.atleast_1d(file_suffix)]
            # this is Yambo kernel, however I need an auxiliary kernel since the indices of c and v are different between BSE_table and BSE_table of YamboExcitonDB
            t0 = time()

            for idx, exc_db_file in enumerate(exciton_db_files):
                yexc_atk = YamboExcitonDB.from_db_file(self.latdb, filename=exc_db_file)
                v_band = np.min(yexc_atk.table[:, 1])
                c_band = np.max(yexc_atk.table[:, 2])
                kernel_db = YamboBSEKernelDB.from_db_file(self.latdb, folder=f'{self.kernel_path}',Qpt=kpoints_indexes[idx]+1)
                aux_t = np.lexsort((yexc_atk.table[:,2], yexc_atk.table[:,1],yexc_atk.table[:,0]))
                K_ttp = kernel_db.kernel[aux_t][:,aux_t]
                # Operations for matrix element calculations
                BSE_table = np.array(self.BSE_table)
                ik = BSE_table[:, 0]
                iv = BSE_table[:, 1]
                ic = BSE_table[:, 2]

                ikp = BSE_table[:, 0]
                ivp = BSE_table[:, 1]
                icp = BSE_table[:, 2]

                ikplusq = self.kplusq_table[ik, kpoints_indexes[idx]]
                ikminusq = self.kminusq_table_yambo[ik, kpoints_indexes[idx]]
                ikpminusq = self.kminusq_table_yambo[ikp, kpoints_indexes[idx]]

                # Ensure deltaE is diagonal
                deltaE = np.zeros((self.dimbse, self.dimbse),dtype=np.complex128)
                diag_indices = np.arange(self.dimbse)
                mask = (ik == ikp) & (ic == icp) & (iv == ivp)
                deltaE[diag_indices, diag_indices] = np.where(mask, self.eigv[ik, ic] - self.eigv[ikpminusq, iv], 0.0)

                occupation_diff = -self.f_kn[ikpminusq, ivp] + self.f_kn[ikp, icp]

                # Refactored K calculation
                K = -(K_ttp[np.arange(self.dimbse)[:, None], np.arange(self.dimbse)[None, :]]) * HA2EV

                element_value = deltaE + occupation_diff[:, None] * K
                if self.nq_double == 1:
                    H2P[:, :] = element_value
                else:
                    H2P[idx, :, :] = element_value
                del element_value  # Free up memory by deleting the results
                gc.collect()  # Force garbage collection
            print(f"Hamiltonian matrix construction completed in {time() - t0:.2f} seconds.")
            return H2P              
        
    def _buildH2Peigv(self):
        if self.skip_diago:
            H2P = None
            full_kpoints, kpoints_indexes, symmetry_indexes = self.savedb.expand_kpts()

            if self.nq_double == 1:
                H2P = np.zeros((self.dimbse, self.dimbse), dtype=np.complex128)
                file_suffix = 'ndb.BS_diago_Q1'
            else:
                H2P = np.zeros((self.nq_double, self.dimbse, self.dimbse), dtype=np.complex128)
                file_suffix = [f'ndb.BS_diago_Q{kpoints_indexes[iq] + 1}' for iq in range(self.nq_double)]

            exciton_db_files = [f'{self.excitons_path}/{suffix}' for suffix in np.atleast_1d(file_suffix)]
            h2peigv_vck = np.zeros((self.nq_double, self.bse_nv, self.bse_nc, self.nk), dtype=np.complex128)
            h2peigvec_vck = np.zeros((self.nq_double, self.dimslepc, self.bse_nv, self.bse_nc, self.nk), dtype=np.complex128)
            h2peigv = np.zeros((self.nq_double, self.dimslepc), dtype=np.complex128)
            h2peigvec = np.zeros((self.nq_double, self.dimslepc, self.dimbse), dtype=np.complex128)
            t0 = time()

            for idx, exc_db_file in enumerate(exciton_db_files):
                yexc_atk = YamboExcitonDB.from_db_file(self.latdb, filename=exc_db_file)
                aux_t = np.lexsort((yexc_atk.table[:, 2], yexc_atk.table[:, 1], yexc_atk.table[:, 0]))
                # Create an array to store the inverse mapping
                inverse_aux_t = np.empty_like(aux_t)
                # Populate the inverse mapping
                inverse_aux_t[aux_t] = np.arange(aux_t.size)

                tmph2peigvec = yexc_atk.eigenvectors.filled(0).copy()
                tmph2peigv = yexc_atk.eigenvalues.filled(0).copy()

                BSE_table = np.array(self.BSE_table)
                ik = BSE_table[inverse_aux_t, 0]
                iv = BSE_table[inverse_aux_t, 1]
                ic = BSE_table[inverse_aux_t, 2]

                ikp = BSE_table[inverse_aux_t, 0]


                # Broadcasting and advanced indexing
                inverse_aux_t_slepc = inverse_aux_t[:self.dimslepc]
                h2peigv[idx, :] = tmph2peigv[:]
                h2peigvec[idx, :, :] = tmph2peigvec[:self.dimslepc, :]

                ik_t = ik[:self.dimslepc]
                iv_t = iv[:self.dimslepc]
                ic_t = ic[:self.dimslepc]
                #this should be called with inverse_aux_t
                h2peigv_vck[idx, self.bse_nv - self.nv + iv_t, ic_t - self.nv, ik_t] = tmph2peigv[:self.dimslepc]

                ikp_indices = BSE_table[inverse_aux_t, 0]
                ivp_indices = BSE_table[inverse_aux_t, 1]
                icp_indices = BSE_table[inverse_aux_t, 2]
                #tmph2peigvec = tmph2peigvec.reshape((1, 100, 648))
                tmp_t = np.arange(0,self.dimslepc)
                #first t index should be called normally, second with inverse_aux_t
                h2peigvec_vck[idx, tmp_t[:,None], self.bse_nv - self.nv + ivp_indices[None,:], icp_indices[None,:] - self.nv, ikp_indices[None,:]] = tmph2peigvec[:, :]
            self.H2P = H2P
            print(f"Reading excitonic eigenvalues and eigenvectors in {time() - t0:.2f} seconds.")
            return h2peigv, h2peigvec, h2peigv_vck, h2peigvec_vck
        else:
            print('Error: skip_diago is false')         

    def _buildH2P_fromcpot(self):
        'build resonant h2p from model coulomb potential'
        if (self.nq_double == 1):        
            H2P = np.zeros((self.dimbse,self.dimbse),dtype=np.complex128)
            for t in range(self.dimbse):
                for tp in range(self.dimbse):
                    ik = self.BSE_table[t][0]
                    iv = self.BSE_table[t][1]
                    ic = self.BSE_table[t][2]
                    ikp = self.BSE_table[tp][0]
                    ivp = self.BSE_table[tp][1]
                    icp = self.BSE_table[tp][2]
                    K_direct = self._getKd(ik,iv,ic,ikp,ivp,icp)
                    if (t == tp ):
                        H2P[t,tp] = self.eigv[ik,ic]-self.eigv[ik,iv] - (self.f_kn[ik,iv]-self.f_kn[ik,ic])*K_direct # here -1 because (K_ex-K_direct) and K_ex = 0
                    else:
                        H2P[t,tp] = -(self.f_kn[ik,iv]-self.f_kn[ik,ic])*K_direct
                        #if (self.TD==True):
                        #    H2P[t,tp] = 0.0
                        #else:                                            
            return H2P
        else:
            H2P = np.zeros((self.nq_double,self.dimbse,self.dimbse),dtype=np.complex128)
            t0 = time()
            for iq in range(self.nq_double):
                for t in range(self.dimbse):
                    for tp in range(self.dimbse):
                        ik = self.BSE_table[t][0]
                        iv = self.BSE_table[t][1]
                        ic = self.BSE_table[t][2]
                        ikp = self.BSE_table[tp][0]
                        ivp = self.BSE_table[tp][1]
                        icp = self.BSE_table[tp][2]
                        # True power of Object oriented programming displayed in the next line
                        ikplusq = self.kplusq_table[ik,iq]#self.kmpgrid.find_closest_kpoint(self.kmpgrid.fold_into_bz(self.kmpgrid.k[ik]+self.qmpgrid.k[iq]))
                        ikminusq = self.kminusq_table[ik,iq]#self.kmpgrid.find_closest_kpoint(self.kmpgrid.fold_into_bz(self.kmpgrid.k[ik]-self.qmpgrid.k[iq]))
                        K_direct = self._getKdq(ik,iv,ic,ikp,ivp,icp,iq) 
                        K_Ex = self._getKEx(ik,iv,ic,ikp,ivp,icp,iq)
                        if(t == tp):
                            H2P[iq,t,tp] = self.eigv[ik,ic]-self.eigv[ikminusq,iv] + (self.f_kn[ikminusq,iv]-self.f_kn[ik,ic])*(K_direct - K_Ex)
                            # if (self.TD==True):
                            #     H2P[iq,t,tp] = 0.0
                        else:
                            H2P[iq,t,tp] =(self.f_kn[ikminusq,iv]-self.f_kn[ik,ic])*(K_direct - K_Ex)
            return H2P


    def _buildKernel(self, kernel):
        pass
        
    def _getexcitons(self, excitons):
        pass
        
    def solve_H2P(self):
        if(self.nq_double == 1):
            print(f'\nDiagonalizing the H2P matrix with dimensions: {self.dimbse}\n')
            t0 = time()
            self.h2peigv = np.zeros((self.dimbse), dtype=np.complex128)
            self.h2peigvec = np.zeros((self.dimbse,self.dimbse),dtype=np.complex128)
            h2peigv_vck = np.zeros((self.bse_nv, self.bse_nc, self.nk), dtype=np.complex128)
            h2peigvec_vck = np.zeros((self.dimbse,self.bse_nv,self.bse_nc,self.nk),dtype=np.complex128)
            (self.h2peigv, self.h2peigvec) = np.linalg.eigh(self.H2P)
            self.deg_h2peigvec = self.find_degenerate_eigenvalues(self.h2peigv, self.h2peigvec)
            #(self.h2peigv,self.h2peigvec) = sort_eig(self.h2peigv,self.h2peigvec)  # this needs fixing
            for t in range(self.dimbse):
                ik, iv, ic = self.BSE_table[t]
                h2peigvec_vck[:,self.bse_nv-self.nv+iv, ic-self.nv, ik] = self.h2peigvec[:,t]   
                h2peigv_vck[self.bse_nv-self.nv+iv, ic-self.nv, ik] = self.h2peigv[t]
            
            self.h2peigv_vck = h2peigv_vck        
            self.h2peigvec_vck = h2peigvec_vck
            self.deg_h2peigvec = deg_h2peigvec
            t1 = time()

            print(f'\n Diagonalization of H2P in {t1-t0:.3f} s')
        else:
            h2peigv = np.zeros((self.nq_double,self.dimbse), dtype=np.complex128)
            h2peigvec = np.zeros((self.nq_double,self.dimbse,self.dimbse),dtype=np.complex128)
            h2peigv_vck = np.zeros((self.nq_double,self.bse_nv, self.bse_nc, self.nk), dtype=np.complex128)
            h2peigvec_vck = np.zeros((self.nq_double,self.dimbse,self.bse_nv,self.bse_nc,self.nk),dtype=np.complex128) 
            deg_h2peigvec = np.array([])        
            for iq in range(0,self.nq_double):
                print(f'\nDiagonalizing the H2P matrix with dimensions: {self.dimbse} for q-point: {iq}\n')
                t0 = time()
                tmph2peigv = np.zeros((self.dimbse), dtype=np.complex128)
                tmph2peigvec = np.zeros((self.dimbse,self.dimbse),dtype=np.complex128)
                tmph2peigv_vck = np.zeros((self.bse_nv, self.bse_nc, self.nk), dtype=np.complex128)
                tmph2peigvec_vck = np.zeros((self.dimbse,self.bse_nv,self.bse_nc,self.nk),dtype=np.complex128)
                (tmph2peigv, tmph2peigvec) = np.linalg.eigh(self.H2P[iq])
                deg_h2peigvec = np.append(deg_h2peigvec, self.find_degenerate_eigenvalues(tmph2peigv, tmph2peigvec))
                # (self.h2peigv,self.h2peigvec) = sort_eig(self.h2peigv,self.h2peigvec) # this needs fixing
                for t in range(self.dimbse):
                    ik, iv, ic = self.BSE_table[t]
                    tmph2peigvec_vck[:,self.bse_nv-self.nv+iv, ic-self.nv, ik] = tmph2peigvec[:, t]   
                    tmph2peigv_vck[self.bse_nv-self.nv+iv, ic-self.nv, ik] = tmph2peigv[t]
                
                h2peigv[iq] = tmph2peigv
                h2peigv_vck[iq] = tmph2peigv_vck        
                h2peigvec[iq] = tmph2peigvec
                h2peigvec_vck[iq] = tmph2peigvec_vck
            
            self.h2peigv = h2peigv
            self.h2peigv_vck = h2peigv_vck
            self.h2peigvec = h2peigvec
            self.h2peigvec_vck = h2peigvec_vck
            self.deg_h2peigvec = deg_h2peigvec

            t1 = time()

            print(f'\n Diagonalization of H2P in {t1-t0:.3f} s')
    
    def _getKd(self,ik,iv,ic,ikp,ivp,icp):
        if (self.ktype =='IP'):
            K_direct = 0.0

            return K_direct
        
        if (self.ctype=='v2dt2'):
            #print('\n Kernel built from v2dt2 Coulomb potential. Remember to provide the cutoff length lc in Bohr\n')
            K_direct = self.cpot.v2dt2(self.kmpgrid.car_kpoints[ik,:],self.kmpgrid.car_kpoints[ikp,:] )\
                        *np.vdot(self.eigvec[ik,:, ic],self.eigvec[ikp,:, icp])*np.vdot(self.eigvec[ikp,:, ivp],self.eigvec[ik,:, iv])
        
        elif(self.ctype == 'v2dk'):
            #print('\n Kernel built from v2dk Coulomb potential. Remember to provide the cutoff length lc in Bohr\n')
            K_direct = self.cpot.v2dk(self.kmpgrid.car_kpoints[ikp,:],self.kmpgrid.car_kpoints[ik,:] )\
                        *np.vdot(self.eigvec[ik,:, ic],self.eigvec[ikp,:, icp])*np.vdot(self.eigvec[ikp,:, ivp],self.eigvec[ik,:, iv])
        
        elif(self.ctype == 'vcoul'):
            #print('''\n Kernel built from screened Coulomb potential.\n
            #   Screening should be set via the instance of the Coulomb Potential class.\n
            #   ''')
            K_direct = self.cpot.vcoul(self.kmpgrid.car_kpoints[ikp,:],self.kmpgrid.car_kpoints[ik,:])\
                        *np.vdot(self.eigvec[ik,:, ic],self.eigvec[ikp,:, icp])*np.vdot(self.eigvec[ikp,:, ivp],self.eigvec[ik,:, iv])             
        
        elif(self.ctype == 'v2dt'):
            #print('''\n Kernel built from v2dt Coulomb potential.\n
            #   ''')
            K_direct = self.cpot.v2dt(self.kmpgrid.car_kpoints[ikp,:],self.kmpgrid.car_kpoints[ik,:])\
                        *np.vdot(self.eigvec[ik,:, ic],self.eigvec[ikp,:, icp])*np.vdot(self.eigvec[ikp,:, ivp],self.eigvec[ik,:, iv])             
        
        elif(self.ctype == 'v2drk'):
            #print('''\n Kernel built from v2drk Coulomb potential.\n
            #   lc, ez, w and r0 should be set via the instance of the Coulomb potential class.\n
            #   ''')
            K_direct = self.cpot.v2drk(self.kmpgrid.car_kpoints[ikp,:],self.kmpgrid.car_kpoints[ik,:])\
                        *np.vdot(self.eigvec[ik,:, ic],self.eigvec[ikp,:, icp])*np.vdot(self.eigvec[ikp,:, ivp],self.eigvec[ik,:, iv])             
        return K_direct

    def _getKdq(self,ik,iv,ic,ikp,ivp,icp,iq):
        if (self.ktype =='IP'):
            K_direct = 0.0

            return K_direct
        
        ikplusq = self.kplusq_table[ik,iq]
        ikminusq = self.kminusq_table[ik,iq]      
        ikpplusq = self.kplusq_table[ikp,iq]
        ikpminusq = self.kminusq_table[ikp,iq]       

        if (self.ctype=='v2dt2'):
            #print('\n Kernel built from v2dt2 Coulomb potential. Remember to provide the cutoff length lc in Bohr\n')
            K_direct = self.cpot.v2dt2(self.kmpgrid.car_kpoints[ik,:],self.kmpgrid.car_kpoints[ikp,:] )\
                        *np.vdot(self.eigvec[ik,:, ic],self.eigvec[ikp,:, icp])*np.vdot(self.eigvec[ikpminusq,:, ivp],self.eigvec[ikminusq,:, iv])
        
        elif(self.ctype == 'v2dk'):
            #print('\n Kernel built from v2dk Coulomb potential. Remember to provide the cutoff length lc in Bohr\n')
            K_direct = self.cpot.v2dk(self.kmpgrid.car_kpoints[ik,:],self.kmpgrid.car_kpoints[ikp,:] )\
                        *np.vdot(self.eigvec[ik,:, ic],self.eigvec[ikp,:, icp])*np.vdot(self.eigvec[ikpminusq,:, ivp],self.eigvec[ikminusq,:, iv])
        
        elif(self.ctype == 'vcoul'):
            #print('''\n Kernel built from screened Coulomb potential.\n
            #   Screening should be set via the instance of the Coulomb Potential class.\n
            #   ''')
            K_direct = self.cpot.vcoul(self.kmpgrid.car_kpoints[ik,:],self.kmpgrid.car_kpoints[ikp,:])\
                        *np.vdot(self.eigvec[ik,:, ic],self.eigvec[ikp,:, icp])*np.vdot(self.eigvec[ikpminusq,:, ivp],self.eigvec[ikminusq,:, iv])          
        
        elif(self.ctype == 'v2dt'):
            #print('''\n Kernel built from v2dt Coulomb potential.\n
            #   ''')
            K_direct = self.cpot.v2dt(self.kmpgrid.car_kpoints[ik,:],self.kmpgrid.car_kpoints[ikp,:])\
                        *np.vdot(self.eigvec[ik,:, ic],self.eigvec[ikp,:, icp])*np.vdot(self.eigvec[ikpminusq,:, ivp],self.eigvec[ikminusq,:, iv])          
        
        elif(self.ctype == 'v2drk'):
            #print('''\n Kernel built from v2drk Coulomb potential.\n
            #   lc, ez, w and r0 should be set via the instance of the Coulomb potential class.\n
            #   ''')
            K_direct = self.cpot.v2drk(self.kmpgrid.car_kpoints[ik,:],self.kmpgrid.car_kpoints[ikp,:])\
                        *np.vdot(self.eigvec[ik,:, ic],self.eigvec[ikp,:, icp])*np.vdot(self.eigvec[ikpminusq,:, ivp],self.eigvec[ikminusq,:, iv])            
        return K_direct
    
    def _getKEx(self,ik,iv,ic,ikp,ivp,icp,iq):
        if (self.ktype =='IP'):
            K_ex = 0.0

            return K_ex

        ikplusq = self.kplusq_table[ik,iq]
        ikminusq = self.kminusq_table[ik,iq]      
        ikpplusq = self.kplusq_table[ikp,iq]
        ikpminusq = self.kminusq_table[ikp,iq]         

        if (self.ctype=='v2dt2'):
            #print('\n Kernel built from v2dt2 Coulomb potential. Remember to provide the cutoff length lc in Bohr\n')
            K_ex = self.cpot.v2dt2(self.qmpgrid.car_kpoints[iq,:],[0.0,0.0,0.0] )\
                        *np.vdot(self.eigvec[ik,:, ic],self.eigvec[ikminusq,:, iv])*np.vdot(self.eigvec[ikpminusq,:, ivp],self.eigvec[ikpminusq,: ,icp])
        
        elif(self.ctype == 'v2dk'):
            #print('\n Kernel built from v2dk Coulomb potential. Remember to provide the cutoff length lc in Bohr\n')
            K_ex = self.cpot.v2dk(self.qmpgrid.car_kpoints[iq,:],[0.0,0.0,0.0] )\
                        *np.vdot(self.eigvec[ik,:, ic],self.eigvec[ikminusq,:, iv])*np.vdot(self.eigvec[ikpminusq,:, ivp],self.eigvec[ikpminusq,: ,icp])
        
        elif(self.ctype == 'vcoul'):
            #print('''\n Kernel built from screened Coulomb potential.\n
            #   Screening should be set via the instance of the Coulomb Potential class.\n
            #   ''')
            K_ex = self.cpot.vcoul(self.qmpgrid.car_kpoints[iq,:],[0.0,0.0,0.0] )\
                        *np.vdot(self.eigvec[ik,:, ic],self.eigvec[ikminusq,:, iv])*np.vdot(self.eigvec[ikpminusq,:, ivp],self.eigvec[ikpminusq,: ,icp])
        
        elif(self.ctype == 'v2dt'):
            #print('''\n Kernel built from v2dt Coulomb potential.\n
            #   ''')œ
            K_ex = self.cpot.v2dt(self.qmpgrid.car_kpoints[iq,:],[0.0,0.0,0.0] )\
                        *np.vdot(self.eigvec[ik,:, ic],self.eigvec[ikminusq,:, iv])*np.vdot(self.eigvec[ikpminusq,:, ivp],self.eigvec[ikpminusq,: ,icp])
        
        elif(self.ctype == 'v2drk'):
            #print('''\n Kernel built from v2drk Coulomb potential.\n
            #   lc, ez, w and r0 should be set via the instance of the Coulomb potential class.\n
            #   ''')
            K_ex = self.cpot.v2drk(self.qmpgrid.car_kpoints[iq,:],[0.0,0.0,0.0] )\
                        *np.vdot(self.eigvec[ik,:, ic],self.eigvec[ikminusq,:, iv])*np.vdot(self.eigvec[ikpminusq,:, ivp],self.eigvec[ikpminusq,: ,icp])
        return K_ex
        
    def get_eps(self, hlm, emin, emax, estep, eta):
        '''
        Compute microscopic dielectric function 
        dipole_left/right = l/r_residuals.
        \eps_{\alpha\beta} = 1 + \sum_{kcv} dipole_left*dipole_right*(GR + GA)
        '''        
        w = np.arange(emin,emax,estep,dtype=np.float32)
        F_kcv = np.zeros((self.dimbse,3,3), dtype=np.complex128)
        eps = np.zeros((len(w),3,3), dtype=np.complex128)
        for i in range(eps.shape[0]):
            np.fill_diagonal(eps[i,:,:], 1)
        # First I have to compute the dipoles, then chi = 1 + FF*lorentzian
        if(self.nq_double != 1): 
            h2peigvec_vck=self.h2peigvec_vck[self.q0index]
            h2peigv_vck = self.h2peigv_vck[self.q0index]
            h2peigvec = self.h2peigvec[self.q0index]
            h2peigv = self.h2peigv[self.q0index]

        #IP approximation, he doesn not haveh2peigvec_vck and then you call _get_dipoles()
        tb_dipoles = TB_dipoles(self.nc, self.nv, self.bse_nc, self.bse_nv, self.nk, self.eigv,self.eigvec, eta, hlm, self.T_table, self.BSE_table, \
                                h2peigvec_vck=h2peigvec_vck, method='real')
        # compute osc strength
        # self.dipoles_bse = tb_dipoles.dipoles_bse
        #self.dipoles = tb_dipoles.dipoles # ??? gargabe now

        F_kcv = tb_dipoles.F_kcv
        self.F_kcv = F_kcv
        # self.dipoles_kcv = tb_dipoles.dipoles_kcv       #testing purposes
        self.dipoles_bse_kcv = tb_dipoles.dipoles_bse_kcv   #testing purposes
        # compute eps and pl
        #f_pl = TB_occupations(self.eigv,Tel = 0, Tbos=self.TBos, Eb=self.h2peigv[0])._get_fkn( method='Boltz')
        #pl = eps
        for ies, es in enumerate(w):
            for t in range(0,self.dimbse):
                eps[ies,:,:] += 8*np.pi/(self.latdb.lat_vol*self.nk)*F_kcv[t,:,:]*(h2peigv[t]-es)/(np.abs(es-h2peigv[t])**2+eta**2) \
                    + 1j*8*np.pi/(self.latdb.lat_vol*self.nk)*F_kcv[t,:,:]*(eta)/(np.abs(es-h2peigv[t])**2+eta**2) 
                #pl[ies,:,:] += f_pl * 8*np.pi/(self.latdb.lat_vol*self.nk)*F_kcv[t,:,:]*(h2peigv[t]-es)/(np.abs(es-h2peigv[t])**2+eta**2) \
                #    + 1j*8*np.pi/(self.latdb.lat_vol*self.nk)*F_kcv[t,:,:]*(eta)/(np.abs(es-h2peigv[t])**2+eta**2) 
        print('Excitonic Direct Ground state: ', h2peigv[0], ' [eV]')
        #self.pl = pl
        # self.w = w
        # self.eps_0 = eps_0
        return w, eps
    
    def get_eps_yambo(self, hlm, emin, emax, estep, eta):
        '''
        Compute microscopic dielectric function 
        dipole_left/right = l/r_residuals.
        \eps_{\alpha\beta} = 1 + \sum_{kcv} dipole_left*dipole_right*(GR + GA)
        '''        
        w = np.arange(emin,emax,estep,dtype=np.float32)
        F_kcv = np.zeros((self.dimbse,3,3), dtype=np.complex128)
        eps = np.zeros((len(w),3,3), dtype=np.complex128)
        for i in range(eps.shape[0]):
            np.fill_diagonal(eps[i,:,:], 1)
        # First I have to compute the dipoles, then chi = 1 + FF*lorentzian
        if(self.nq != 1): 
            h2peigvec_vck=self.h2peigvec_vck[self.q0index]
            h2peigv_vck = self.h2peigv_vck[self.q0index]
            h2peigvec = self.h2peigvec[self.q0index]
            h2peigv = self.h2peigv[self.q0index]

        tb_dipoles = TB_dipoles(self.nc, self.nv, self.bse_nc, self.bse_nv, self.nk, self.eigv,self.eigvec, eta, hlm, self.T_table, self.BSE_table,h2peigvec=h2peigvec_vck, method='yambo')
        # compute osc strength
        self.dipoles_bse = tb_dipoles.dipoles_bse
        # self.dipoles = tb_dipoles.dipoles
        F_kcv = tb_dipoles.F_kcv
        self.F_kcv = F_kcv

        # compute eps and pl
        #f_pl = TB_occupations(self.eigv,Tel = 0, Tbos=self.TBos, Eb=self.h2peigv[0])._get_fkn( method='Boltz')
        #pl = eps
        for ies, es in enumerate(w):
            for t in range(0,self.dimbse):
                eps[ies,:,:] += 8*np.pi/(self.latdb.lat_vol*self.nk)*F_kcv[t,:,:]*(h2peigv[t]-es)/(np.abs(es-h2peigv[t])**2+eta**2) \
                    + 1j*8*np.pi/(self.latdb.lat_vol*self.nk)*F_kcv[t,:,:]*(eta)/(np.abs(es-h2peigv[t])**2+eta**2) 
                #pl[ies,:,:] += f_pl * 8*np.pi/(self.latdb.lat_vol*self.nk)*F_kcv[t,:,:]*(h2peigv[t]-es)/(np.abs(es-h2peigv[t])**2+eta**2) \
                #    + 1j*8*np.pi/(self.latdb.lat_vol*self.nk)*F_kcv[t,:,:]*(eta)/(np.abs(es-h2peigv[t])**2+eta**2) 
        print('Excitonic Direct Ground state: ', h2peigv[0], ' [eV]')
        #self.pl = pl
        # self.w = w
        # self.eps_0 = eps_0
        return w, eps

    # def _get_exc_overlap_ttp(self, t, tp , iq, ikq, ib):
    #     '''Calculate M_SSp(Q,B) = \sum_{ccpvvpk}A^{*SQ}_{cvk}A^{*SpQ}_{cpvpk+B/2}*<u_{ck}|u_{cpk+B/2}><u_{vp-Q-B/2}|u_{vk-Q}>'''     
    #     Mssp_ttp = 0
    #     for it in range(self.dimbse):
    #         for itp in range(self.dimbse):
    #             ik = self.BSE_table[it][0]
    #             iv = self.BSE_table[it][1] 
    #             ic = self.BSE_table[it][2] 
    #             ikp = self.BSE_table[itp][0]
    #             ivp = self.BSE_table[itp][1] 
    #             icp = self.BSE_table[itp][2] 
    #             iqpb = self.kmpgrid.qpb_grid_table[iq, ib][1]
    #             ikmq = self.kmpgrid.kmq_grid_table[ik,iq][1]
    #             ikpbover2 = self.kmpgrid.kpbover2_grid_table[ik, ib][1]
    #             ikmqmbover2 = self.kmpgrid.kmqmbover2_grid_table[ik, iq, ib][1]
    #             Mssp_ttp += np.conjugate(self.h2peigvec_vck[ikq,t,self.bse_nv-self.nv+iv,ic-self.nv,ik])*self.h2peigvec_vck[iqpb,tp,self.bse_nv-self.nv+ivp,icp-self.nv, ikpbover2]*\
    #                             np.vdot(self.eigvec[ik,:, ic], self.eigvec[ikpbover2,:, icp])*np.vdot(self.eigvec[ikmqmbover2,:,ivp], self.eigvec[ikmq,:,iv]) 
    #     return Mssp_ttp
    def _get_exc_overlap_ttp(self, t, tp, iq, ikq, ib):
        '''Calculate M_SSp(Q,B) = \sum_{ccpvvpk}A^{*SQ}_{cvk}A^{*SpQ}_{cpvpk+B/2}*<u_{ck}|u_{cpk+B/2}><u_{vp-Q-B/2}|u_{vk-Q}>'''
        #Extract indices from BSE_table
        if self.method == 'skip-diago':
            indices = self.inverse_aux_t
        else:
            indices = np.arange(0,self.dimbse,1)
        chunk_size=int(self.dimbse/100.0)
        if (chunk_size < 1): chunk_size=self.dimbse
        # Chunk the indices to manage memory usage
        ik_chunks = chunkify(self.BSE_table[indices, 0], chunk_size)
        iv_chunks = chunkify(self.BSE_table[indices, 1], chunk_size)
        ic_chunks = chunkify(self.BSE_table[indices, 2], chunk_size)

        Mssp_ttp = 0

        for ik, iv, ic in zip(ik_chunks, iv_chunks, ic_chunks):
            ik = np.array(ik)[:, np.newaxis]
            iv = np.array(iv)[:, np.newaxis]
            ic = np.array(ic)[:, np.newaxis]
            for ivp, icp in zip(iv_chunks,ic_chunks):
                ivp = iv
                icp = icp

                iqpb = self.kmpgrid.qpb_grid_table[iq, ib, 1]
                ikmq = self.kmpgrid.kmq_grid_table[ik, iq, 1]
                ikpbover2 = self.kmpgrid.kpbover2_grid_table[ik, ib, 1]
                ikmqmbover2 = self.kmpgrid.kmqmbover2_grid_table[ik, iq, ib, 1]

<<<<<<< HEAD
            iqpb = self.kmpgrid.qpb_grid_table[iq, ib, 1]
            ikmq = self.kmpgrid.kmq_grid_table[ik, iq, 1]
            ikpbover2 = self.kmpgrid.kpbover2_grid_table[ik, ib, 1]
            ikmqmbover2 = self.kmpgrid.kmqmbover2_grid_table[ik, iq, ib, 1]
            term1 = np.conjugate(self.h2peigvec_vck[ikq, t, self.bse_nv - self.nv + iv, ic - self.nv, ik])
            term2 = self.h2peigvec_vck[iqpb, tp, self.bse_nv - self.nv + ivp, icp - self.nv, ikpbover2]

            term3 = np.einsum('ijk,ijk->ij', np.conjugate(self.eigvec[ik, :, ic]), self.eigvec[ikpbover2, :, icp])
            term4 = np.einsum('ijk,ijk->ij', np.conjugate(self.eigvec[ikmqmbover2, :, ivp]), self.eigvec[ikmq, :, iv])

            Mssp_ttp += np.sum(term1 * term2 * term3 * term4)
=======
                term1 = np.conjugate(self.h2peigvec_vck[ikq, indices[t], self.bse_nv - self.nv + iv, ic - self.nv, ik])
                term2 = self.h2peigvec_vck[iqpb, indices[tp], self.bse_nv - self.nv + ivp, icp - self.nv, ikpbover2]

                term3 = np.einsum('ijk,ijk->ij', np.conjugate(self.eigvec[ik, :, ic]), self.eigvec[ikpbover2, :, icp])
                term4 = np.einsum('ijk,ijk->ij', np.conjugate(self.eigvec[ikmqmbover2, :, ivp]), self.eigvec[ikmq, :, iv])
                Mssp_ttp += np.sum(term1 * term2 * term3 * term4)
>>>>>>> 1ba36c5b

        return Mssp_ttp

    

    def get_exc_overlap(self, trange=[0], tprange=[0]):
        trange = np.array(trange)
        tprange = np.array(tprange)

        il, ilp, iq, ib = np.meshgrid(trange, tprange, np.arange(self.qmpgrid.nkpoints), np.arange(self.qmpgrid.nnkpts), indexing='ij')
        print(f"eigvec count: {np.count_nonzero(self.eigvec)}")
        print(f"h2peigvec_vck count: {np.count_nonzero(self.h2peigvec_vck)}")



        vectorized_overlap_ttp = np.vectorize(self._get_exc_overlap_ttp, signature='(),(),(),(),()->()')
        Mssp = vectorized_overlap_ttp(il, ilp, iq, self.kindices_table[iq], ib)

        self.Mssp = Mssp

    # def get_exc_overlap(self, trange = [0], tprange = [0]):
    #     Mssp = np.zeros((len(trange), len(tprange),self.qmpgrid.nkpoints, self.qmpgrid.nnkpts), dtype=np.complex128)
    #     # here l stands for lambda, just to remember me that there is a small difference between lambda and transition index
    #     for il, l in enumerate(trange):
    #         for ilp, lp in enumerate(tprange):   
    #             for iq,ikq in enumerate(self.kindices_table):
    #                 for ib in range(self.qmpgrid.nnkpts):
    #                     Mssp[l,lp,iq, ib] = self._get_exc_overlap_ttp(l,lp,iq,ikq,ib)
    #     self.Mssp = Mssp   
    

    def _get_amn_ttp(self, t, tp, ikq):
        # A_squared = np.abs(self.h2peigv_vck)**2
        # w_qk = np.sum(A_squared, axis = (2,3))
        # ik = self.BSE_table[t][0]
        # iv = self.BSE_table[t][1] 
        # ic = self.BSE_table[t][2] 
        #ikp = self.BSE_table[tp][0]
        #ivp = self.BSE_table[tp][1] 
        #icp = self.BSE_table[tp][2] 
        #ikmq = self.kmpgrid.kmq_grid_table[ik,iq][1]
        #Ammn_ttp = w_qk[ikq, t] #self.h2peigvec_vck[iq,t, self.bse_nv-self.nv+iv, ic-self.nv,ik]#*np.vdot(self.eigvec[ikmq,:,iv], self.eigvec[ik,:,ic])
        Ammn_ttp = np.sum(self.h2peigvec_vck[ikq, t, :, :, :] * np.conjugate(self.h2peigvec_vck[ikq, tp, :, :, :]))
        return Ammn_ttp

    def get_exc_amn(self, trange = [0], tprange = [0]):
        Amn = np.zeros((len(trange), len(tprange),self.qmpgrid.nkpoints), dtype=np.complex128)
        for it,t in enumerate(trange):
            for itp, tp in enumerate(tprange):
                for iq, ikq in enumerate(self.kindices_table):
                    Amn[t,tp, iq] = self._get_amn_ttp(t,tp, ikq)        
        self.Amn = Amn

    def write_exc_overlap(self, seedname='wannier90_exc', trange=[0], tprange=[0]):

        if self.Mssp is None:
            self.get_exc_overlap(trange, tprange)

        from datetime import datetime

        # Using a context manager to handle file operations
        current_datetime = datetime.now()
        date_time_string = current_datetime.strftime("%Y-%m-%d at %H:%M:%S")
        output_lines = []

        # Preparing header and initial data
        output_lines.append(f'Created on {date_time_string}\n')
        output_lines.append(f'\t{len(trange)}\t{self.qmpgrid.nkpoints}\t{self.qmpgrid.nnkpts}\n')


        # Generate output for each point
        for iq,ikq in enumerate(self.kindices_table):
            for ib in range(self.qmpgrid.nnkpts):
                # Header for each block
                output_lines.append(f'\t{self.qmpgrid.qpb_grid_table[iq,ib][0]+1}\t{self.qmpgrid.qpb_grid_table[iq,ib][1]+1}' +
                                    f'\t{self.qmpgrid.qpb_grid_table[iq,ib][2]}\t{self.qmpgrid.qpb_grid_table[iq,ib][3]}' +
                                    f'\t{self.qmpgrid.qpb_grid_table[iq,ib][4]}\n')
                # Data for each transition range
                for it, t in enumerate(trange):
                    for itp, tp in enumerate(tprange):
                        mssp_real = np.real(self.Mssp[tp, t, iq, ib])
                        mssp_imag = np.imag(self.Mssp[tp, t, iq, ib])
                        output_lines.append(f'\t{mssp_real:.14f}\t{mssp_imag:.14f}\n')

        # Writing all data at once
        with open(f'{seedname}.mmn', 'w') as f_out:
            f_out.writelines(output_lines)

        # current_datetime = datetime.now()
        # date_time_string = current_datetime.strftime("%Y-%m-%d at %H:%M:%S")
        # f_out = open(f'{seedname}.mmn', 'w')
        # f_out.write(f'Created on {date_time_string}\n')
        # f_out.write(f'\t{len(trange)}\t{self.qmpgrid.nkpoints}\t{self.qmpgrid.nnkpts}\n')        
        # for iq in range(self.qmpgrid.nkpoints):
        #     for ib in range(self.qmpgrid.nnkpts):
        #         # +1 is for Fortran counting
        #         f_out.write(f'\t{self.qmpgrid.qpb_grid_table[iq,ib][0]+1}\t{self.qmpgrid.qpb_grid_table[iq,ib][1]+1}\t{self.qmpgrid.qpb_grid_table[iq,ib][2]}\t{self.qmpgrid.qpb_grid_table[iq,ib][3]}\t{self.qmpgrid.qpb_grid_table[iq,ib][4]}\n')
        #         for it,t in enumerate(trange):
        #             for itp,tp in enumerate(tprange):
        #                 f_out.write(f'\t{np.real(self.Mssp[tp,t,iq,ib]):.14f}\t{np.imag(self.Mssp[tp,t,iq,ib]):.14f}\n')
        
        # f_out.close()

    def write_exc_eig(self, seedname='wannier90_exc', trange = [0]):
        exc_eig = np.zeros((len(trange), self.qmpgrid.nkpoints), dtype=complex)
        f_out = open(f'{seedname}.eig', 'w')
        for iq, ikq in enumerate(self.kindices_table):
            for it,t in enumerate(trange):
                f_out.write(f'\t{it+1}\t{iq+1}\t{np.real(self.h2peigv[ikq,it]):.13f}\n')
    
    def write_exc_nnkp(self, seedname='wannier90_exc', trange = [0]):
        f_out = open(f'{seedname}.nnkp', 'w')

        from datetime import datetime
        current_datetime = datetime.now()
        date_time_string = current_datetime.strftime("%Y-%m-%d at %H:%M:%S")
        f_out.write(f'Created on {date_time_string}\n\n')
        f_out.write('calc_only_A  :  F\n\n') # have to figure this one out
        
        f_out.write('begin real_lattice\n')
        for i, dim  in enumerate(self.kmpgrid.real_lattice):
            f_out.write(f'\t{dim[0]:.7f}\t{dim[1]:.7f}\t{dim[2]:.7f}\n')
        f_out.write('end real_lattice\n\n')

        f_out.write('begin recip_lattice\n')
        for i, dim in enumerate(self.kmpgrid.reciprocal_lattice):
            f_out.write(f'\t{dim[0]:.7f}\t{dim[1]:.7f}\t{dim[2]:.7f}\n')
        f_out.write('end recip_lattice\n\n')

        f_out.write(f'begin kpoints\n\t {len(self.qmpgrid.red_kpoints)}\n')
        for i, dat in enumerate(self.qmpgrid.red_kpoints):
            f_out.write(f'   {dat[0]:11.8f}\t{dat[1]:11.8f}\t{dat[2]:11.8f}\n')
        f_out.write(f'end kpoints\n\n')

        f_out.write(f'begin projections\n\t')
        f_out.write(f'\nend projections\n\n')
        
        f_out.write('begin nnkpts\n')
        f_out.write(f'\t{self.qmpgrid.nnkpts}\n')
        for iq, q in enumerate(self.qmpgrid.k):
            for ib in range(self.qmpgrid.nnkpts):
                iqpb = self.qmpgrid.qpb_grid_table[iq, ib][1]
                f_out.write(f'\t{iq+1}\t{iqpb+1}\t{self.qmpgrid.qpb_grid_table[iq,ib][2]}\t{self.qmpgrid.qpb_grid_table[iq,ib][3]}\t{self.qmpgrid.qpb_grid_table[iq,ib][4]}\n')
        f_out.write('end nnkpts')

    def write_exc_amn(self, seedname='wannier90_exc', trange = [0], tprange = [0]):
        if (self.Amn is None):
            self.get_exc_amn(trange, tprange)

        f_out = open(f'{seedname}.amn', 'w')

        from datetime import datetime

        current_datetime = datetime.now()
        date_time_string = current_datetime.strftime("%Y-%m-%d at %H:%M:%S")
        f_out.write(f'Created on {date_time_string}\n')
        f_out.write(f'\t{len(trange)}\t{self.qmpgrid.nkpoints}\t{len(tprange)}\n') 
        for iq, q in enumerate(self.kindices_table):
            for itp,tp in enumerate(tprange):
                for it, t in enumerate(trange):                
                    f_out.write(f'\t{it+1}\t{itp+1}\t{iq+1}\t{np.real(self.Amn[it,itp,iq])}\t\t{np.imag(self.Amn[it,itp,iq])}\n')

    def _get_BSE_table(self):
        ntransitions = self.nk*self.bse_nc*self.bse_nv
        BSE_table = np.zeros((ntransitions, 3),dtype=int)
        t_index = 0
        for ik in range(0,self.nk):
            for iv in range(0,self.bse_nv):
                for ic in range(0,self.bse_nc):
                        BSE_table[t_index] = [ik, self.nv-self.bse_nv+iv, self.nv+ic]
                        t_index += 1
        self.ntransitions = ntransitions
        return BSE_table
    
    def find_degenerate_eigenvalues(self, eigenvalues, eigenvectors, threshold=1e-3):
        degeneracies = {}
        for i, eigv1 in enumerate(eigenvalues):
            for j, eigv2 in enumerate(eigenvalues):
                if i < j and np.abs(eigv1 - eigv2) < threshold:
                    if i not in degeneracies:
                        degeneracies[i] = [i]
                    degeneracies[i].append(j)
        
        # Collect eigenvectors for each degenerate eigenvalue
        degenerate_eigenvectors = {key: eigenvectors[:, value] for key, value in degeneracies.items()}
        
        return degenerate_eigenvectors    

    # def ensure_conjugate_symmetry(self,matrix):
    #     n = matrix.shape[0]
    #     for i in range(n):
    #         for j in range(i+1, n):
    #             if np.isclose(matrix[i, j].real, matrix[j, i].real) and np.isclose(matrix[i, j].imag, -matrix[j, i].imag):
    #                 matrix[j, i] = np.conjugate(matrix[i, j])
    #     return matrix
    def _get_aux_maps(self):
        yexc_atk = YamboExcitonDB.from_db_file(self.latdb, filename=f'{self.excitons_path}/ndb.BS_diago_Q1')
        aux_t = np.lexsort((yexc_atk.table[:, 2], yexc_atk.table[:, 1], yexc_atk.table[:, 0]))
        # Create an array to store the inverse mapping
        inverse_aux_t = np.empty_like(aux_t)
        # Populate the inverse mapping
        inverse_aux_t[aux_t] = np.arange(aux_t.size)        
        
        return aux_t, inverse_aux_t

def chunkify(lst, n):
    """Divide list `lst` into `n` chunks."""
    return [lst[i::n] for i in range(n)]    <|MERGE_RESOLUTION|>--- conflicted
+++ resolved
@@ -697,12 +697,6 @@
                 ivp = iv
                 icp = icp
 
-                iqpb = self.kmpgrid.qpb_grid_table[iq, ib, 1]
-                ikmq = self.kmpgrid.kmq_grid_table[ik, iq, 1]
-                ikpbover2 = self.kmpgrid.kpbover2_grid_table[ik, ib, 1]
-                ikmqmbover2 = self.kmpgrid.kmqmbover2_grid_table[ik, iq, ib, 1]
-
-<<<<<<< HEAD
             iqpb = self.kmpgrid.qpb_grid_table[iq, ib, 1]
             ikmq = self.kmpgrid.kmq_grid_table[ik, iq, 1]
             ikpbover2 = self.kmpgrid.kpbover2_grid_table[ik, ib, 1]
@@ -710,18 +704,9 @@
             term1 = np.conjugate(self.h2peigvec_vck[ikq, t, self.bse_nv - self.nv + iv, ic - self.nv, ik])
             term2 = self.h2peigvec_vck[iqpb, tp, self.bse_nv - self.nv + ivp, icp - self.nv, ikpbover2]
 
-            term3 = np.einsum('ijk,ijk->ij', np.conjugate(self.eigvec[ik, :, ic]), self.eigvec[ikpbover2, :, icp])
-            term4 = np.einsum('ijk,ijk->ij', np.conjugate(self.eigvec[ikmqmbover2, :, ivp]), self.eigvec[ikmq, :, iv])
-
-            Mssp_ttp += np.sum(term1 * term2 * term3 * term4)
-=======
-                term1 = np.conjugate(self.h2peigvec_vck[ikq, indices[t], self.bse_nv - self.nv + iv, ic - self.nv, ik])
-                term2 = self.h2peigvec_vck[iqpb, indices[tp], self.bse_nv - self.nv + ivp, icp - self.nv, ikpbover2]
-
                 term3 = np.einsum('ijk,ijk->ij', np.conjugate(self.eigvec[ik, :, ic]), self.eigvec[ikpbover2, :, icp])
                 term4 = np.einsum('ijk,ijk->ij', np.conjugate(self.eigvec[ikmqmbover2, :, ivp]), self.eigvec[ikmq, :, iv])
                 Mssp_ttp += np.sum(term1 * term2 * term3 * term4)
->>>>>>> 1ba36c5b
 
         return Mssp_ttp
 
