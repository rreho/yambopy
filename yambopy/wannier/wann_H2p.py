import numpy as np
from yambopy.wannier.wann_asegrid import ase_Monkhorst_Pack
from yambopy.wannier.wann_utils import *
from yambopy.wannier.wann_dipoles import TB_dipoles
from yambopy.wannier.wann_occupations import TB_occupations
from yambopy.dbs.bsekerneldb import *
from yambopy.wannier.wann_io import AMN
from scipy.linalg.lapack import zheev
from time import time
import scipy
import gc

def process_file(args):
    idx, exc_db_file, data_dict = args
    # Unpacking data necessary for processing
    latdb, kernel_path, kpoints_indexes, HA2EV, BSE_table, kplusq_table, kminusq_table_yambo, eigv, f_kn = data_dict.values()

    yexc_atk = YamboExcitonDB.from_db_file(latdb, filename=exc_db_file)
    kernel_db = YamboBSEKernelDB.from_db_file(latdb, folder=f'{kernel_path}', Qpt=kpoints_indexes[idx]+1)
    aux_t = np.lexsort((yexc_atk.table[:,2], yexc_atk.table[:,1],yexc_atk.table[:,0]))
    K_ttp = kernel_db.kernel[aux_t][:,aux_t]  
    H2P_local = np.zeros((len(BSE_table), len(BSE_table)), dtype=np.complex128)

    del kernel_db, yexc_atk  # Free memory as early as possible

    BSE_table = np.array(BSE_table)
    ik = BSE_table[:, 0]
    iv = BSE_table[:, 1]
    ic = BSE_table[:, 2]

    ikp = BSE_table[:, 0]
    ivp = BSE_table[:, 1]
    icp = BSE_table[:, 2]

    ikplusq = kplusq_table[ik, kpoints_indexes[idx],1]
    ikminusq = kminusq_table_yambo[ik, kpoints_indexes[idx],1]
    ikpminusq = kminusq_table_yambo[ikp, kpoints_indexes[idx],1]

    # Ensure deltaE is diagonal
    deltaE = np.zeros((len(BSE_table), len(BSE_table)),dtype=np.complex128)
    diag_indices = np.arange(len(BSE_table))
    mask = (ik == ikp) & (ic == icp) & (iv == ivp)
    deltaE[diag_indices, diag_indices] = np.where(mask, eigv[ik, ic] - eigv[ikpminusq, iv], 0.0)

    occupation_diff = -f_kn[ikpminusq, ivp] + f_kn[ikp, icp]
    del ik, iv, ic, ikp, ivp, icp, ikplusq, ikminusq, ikpminusq  # Free memory
    K = -(K_ttp[np.arange(BSE_table.shape[0])[:, None], np.arange(BSE_table.shape[0])[None, :]]) * HA2EV

    # Ensure deltaE is diagonal in (t, tp)
    H2P_local = deltaE + occupation_diff[:, None] * K

    del deltaE, occupation_diff, K, K_ttp  # Free memory
    gc.collect()  # Force garbage collection

    return idx, H2P_local    

    # for t in range(len(BSE_table)):
    #     ik, iv, ic = BSE_table[t]
    #     for tp in range(len(BSE_table)):
    #         ikp, ivp, icp = BSE_table[tp]
    #         ikplusq = kplusq_table[ik, kpoints_indexes[idx]]
    #         ikminusq = kminusq_table_yambo[ik, kpoints_indexes[idx]]
    #         ikpminusq = kminusq_table_yambo[ikp, kpoints_indexes[idx]]
    #         K = -(K_ttp[t, tp]) * HA2EV
    #         deltaE = eigv[ik, ic] - eigv[ikpminusq, iv] if (ik == ikp and icp == ic and ivp == iv) else 0.0
    #         occupation_diff = -f_kn[ikpminusq, ivp] + f_kn[ikp, icp]
    #         element_value = deltaE + occupation_diff * K
    #         H2P_local[t, tp] = element_value
    # return idx, H2P_local

class FakeLatticeObject():
    '''should make the YamboLatticeDB class actually more lightweight and
    allow for other ways of initiliazing with only the unit cell for instance because we don't need most things.
    We only need: 
    .lat_vol
    .alat

    YamboBSEKernelDB class only uses it when it needs kernel values per bands, and in that case it only need nkpoints
    
    '''
    def __init__(self, model):
        self.alat = model.uc * 1/0.52917720859      # this results in minor difference, do we really want the values from yambo?
        self.lat_vol = np.prod(np.diag(self.alat))  # difference becomes bigger



class H2P():
    '''Build the 2-particle resonant Hamiltonian H2P
        Easy to use only requires the model as input. 
    '''
    def __init__(self, model, electronsdb_path, qmpgrid, bse_nv=1, bse_nc=1, kernel_path=None, excitons_path=None,cpot=None, \
                 ctype='v2dt2',ktype='direct',bsetype='resonant', method='model',f_kn=None, f_qn = None,\
                 TD=False,  TBos=300 , run_parallel=False,dimslepc=100,gammaonly=False,nproc=8,eta=0.01):
    
    # nk, nb, nc, nv,eigv, eigvec, bse_nv, bse_nc, T_table, electronsdb, kmpgrid, qmpgrid,excitons=None, \
    #               kernel_path=None, excitons_path=None,cpot=None,ctype='v2dt2',ktype='direct',bsetype='resonant', method='model',f_kn=None, \
    #               TD=False,  TBos=300 , run_parallel=False): 
        '''Build H2P:
            bsetype = 'full' build H2P resonant + antiresonant + coupling
            bsetype = 'resonant' build H2p resonant
            TD is the Tahm-Dancoff which neglects the coupling
        '''
        self.model = model
        self.nk = model.nk
        self.nb = model.nb
        self.nc = model.nc
        self.nv = model.nv
        self.bse_nv = bse_nv
        self.bse_nc = bse_nc
        self.kmpgrid = model.mpgrid
        self.nq = len(qmpgrid.k)
        self.eigv = model.eigv
        self.eigvec = model.eigvec
        self.qmpgrid = qmpgrid
        self.gammaonly=gammaonly
        self.eta = eta
        if(self.gammaonly):
            self.nq_double = 1
        else:
            self.nq_double = len(self.qmpgrid.k)
        self.kindices_table=self.kmpgrid.get_kindices_fromq(self.qmpgrid)
        try:
            self.q0index = self.qmpgrid.find_closest_kpoint([0.0,0.0,0.0])
        except ValueError:
            print('Warning! Q=0 index not found')
        self.dimbse = self.bse_nv*self.bse_nc*self.nk
        self.electronsdb_path = electronsdb_path
        self.electronsdb = YamboElectronsDB.from_db_file(folder=f'{electronsdb_path}', Expand=True)
        self.latdb = YamboLatticeDB.from_db_file(folder=f'{electronsdb_path}', Expand=True)
        self.offset_nv = self.nv-self.bse_nv
        self.T_table = model.T_table
        self.BSE_table = self._get_BSE_table()
        self.ktype = ktype
        self.TD = TD #Tahm-Dancoff
        self.TBos = TBos
        self.method = method
        self.run_parallel = run_parallel
        self.Mssp = None
        self.Amn = None
        self.skip_diago = False
        self.nproc = nproc
        # consider to build occupations here in H2P with different occupation functions
        if not hasattr(self,'f_kn'):
            self.f_kn = np.zeros((self.nk,self.nb),dtype=np.float64)
            self.f_kn[:,:self.nv] = 1.0
        else:
            self.f_kn = f_kn
        if not hasattr(self,'f_qn'):
            self.f_qn = np.zeros((self.nq_double,self.nb),dtype = np.float64)
            self.f_qn[:,:self.nv] = 1.0
        else:
            self.f_qn = f_qn
        if(self.method=='model' and cpot is not None):
            self.ctype = ctype
            (self.kplusq_table, self.kminusq_table) = self.kmpgrid.get_kq_tables(self.qmpgrid)  # the argument of get_kq_tables used to be self.qmpgrid. But for building the BSE hamiltonian we should not use the half-grid. To be tested for loop involving the q/2 hamiltonian  
            (self.qplusk_table, self.qminusk_table) = self.qmpgrid.get_kq_tables(self.kmpgrid, sign='-')  # minus sign to have k-q  
            #(self.kplusq_table_yambo, self.kminusq_table_yambo) = self.kmpgrid.get_kq_tables_yambo(self.electronsdb) # used in building BSE
            print('\n Building H2P from model Coulomb potentials. Default is v2dt2\n')
            self.cpot = cpot
            self.H2P = self._buildH2P_fromcpot()
        elif(self.method=='kernel' and cpot is None):
            (self.kplusq_table, self.kminusq_table) = self.kmpgrid.get_kq_tables(self.qmpgrid)
            (self.qplusk_table, self.qminusk_table) = self.qmpgrid.get_kq_tables(self.kmpgrid, sign='-')  # minus sign to have k-q  
            (self.kplusq_table_yambo, self.kminusq_table_yambo) = self.kmpgrid.get_kq_tables_yambo(self.electronsdb) # used in building BSE
            print('\n Building H2P from model YamboKernelDB\n')
            #Remember that the BSEtable in Yambopy start counting from 1 and not to 0
            try:
                self.kernel_path = kernel_path
                if not excitons_path:
                    self.excitons_path = kernel_path
                else:
                    self.excitons_path = excitons_path
            except  TypeError:
                print('Error Kernel is None or Path Not found')
            self.H2P = self._buildH2P()
        elif(self.method=='skip-diago' and cpot is None):
            self.excitons_path = excitons_path
            print('Method skip-diago running only for post-processing of wannier exc data: Remember to set dimslepc')
            self.skip_diago = True
            self.dimslepc=dimslepc
            (self.h2peigv, self.h2peigvec,self.h2peigv_vck, self.h2peigvec_vck) = self._buildH2Peigv()
            (self.aux_t,self.inverse_aux_t) = self._get_aux_maps()
        else:
            print('\nWarning! Kernel can be built only from Yambo database or model Coulomb potential\n')


    def _buildH2P(self):
        if self.run_parallel:
            import multiprocessing as mp
            cpucount= mp.cpu_count()
            print(f"CPU count involved in H2P loading pool: {cpucount}")
            pool = mp.Pool(self.nproc)
            full_kpoints, kpoints_indexes, symmetry_indexes = self.electronsdb.iku_kpoints, self.electronsdb.kpoints_indexes, self.electronsdb.symmetry_indexes
            # full_kpoints, kpoints_indexes, symmetry_indexes = self.electronsdb.expand_kpts()

            if self.nq_double == 1:
                H2P = np.zeros((self.dimbse, self.dimbse), dtype=np.complex128)
                file_suffix = 'ndb.BS_diago_Q1'
            else:
                H2P = np.zeros((self.nq_double, self.dimbse, self.dimbse), dtype=np.complex128)
                file_suffix = [f'ndb.BS_diago_Q{kpoints_indexes[iq] + 1}' for iq in range(self.nq_double)]

            exciton_db_files = [f'{self.excitons_path}/{suffix}' for suffix in np.atleast_1d(file_suffix)]
            t0 = time()

            # Prepare data to be passed
            data_dict = {
                'latdb': self.latdb,
                'kernel_path': self.kernel_path,
                'kpoints_indexes': kpoints_indexes,
                'HA2EV': HA2EV,
                'BSE_table': self.BSE_table,
                'kplusq_table': self.kplusq_table,
                'kminusq_table_yambo': self.kminusq_table_yambo,
                'eigv': self.eigv,
                'f_kn': self.f_kn
            }
            
            # Map with the necessary data tuple
            results = pool.map(process_file, [(idx, file, data_dict) for idx, file in enumerate(exciton_db_files)])
            for idx, result in results:
                if self.nq_double == 1:
                    H2P = result
                else:
                    H2P[idx] = result
            del results  # Free up memory by deleting the results
            gc.collect()  # Force garbage collection
            print(f"Hamiltonian matrix construction completed in {time() - t0:.2f} seconds.")
            pool.close()
            pool.join()
            return H2P

        else:
            # Expanded k-points and symmetry are prepared for operations that might need them
            full_kpoints, kpoints_indexes, symmetry_indexes = self.electronsdb.iku_kpoints, self.electronsdb.kpoints_indexes, self.electronsdb.symmetry_indexes

            # Pre-fetch all necessary data based on condition
            if self.nq_double == 1:
                H2P = np.zeros((self.dimbse, self.dimbse), dtype=np.complex128)
                file_suffix = 'ndb.BS_diago_Q1'
            else:
                H2P = np.zeros((self.nq_double, self.dimbse, self.dimbse), dtype=np.complex128)
                file_suffix = [f'ndb.BS_diago_Q{kpoints_indexes[iq] + 1}' for iq in range(self.nq_double)]

            # Common setup for databases (Yambo databases)
            exciton_db_files = [f'{self.excitons_path}/{suffix}' for suffix in np.atleast_1d(file_suffix)]
            # this is Yambo kernel, however I need an auxiliary kernel since the indices of c and v are different between BSE_table and BSE_table of YamboExcitonDB
            t0 = time()

            for idx, exc_db_file in enumerate(exciton_db_files):
                yexc_atk = YamboExcitonDB.from_db_file(self.latdb, filename=exc_db_file)
                v_band = np.min(yexc_atk.table[:, 1])
                c_band = np.max(yexc_atk.table[:, 2])
                kernel_db = YamboBSEKernelDB.from_db_file(self.latdb, folder=f'{self.kernel_path}',Qpt=kpoints_indexes[idx]+1)
                aux_t = np.lexsort((yexc_atk.table[:,2], yexc_atk.table[:,1],yexc_atk.table[:,0]))
                K_ttp = kernel_db.kernel[aux_t][:,aux_t]
                # Operations for matrix element calculations
                BSE_table = np.array(self.BSE_table)
                ik = BSE_table[:, 0]
                iv = BSE_table[:, 1]
                ic = BSE_table[:, 2]

                ikp = BSE_table[:, 0]
                ivp = BSE_table[:, 1]
                icp = BSE_table[:, 2]

                ikplusq = self.kplusq_table[ik, kpoints_indexes[idx],1]
                ikminusq = self.kminusq_table_yambo[ik, kpoints_indexes[idx],1]
                ikpminusq = self.kminusq_table_yambo[ikp, kpoints_indexes[idx],1]

                # Ensure deltaE is diagonal
                deltaE = np.zeros((self.dimbse, self.dimbse),dtype=np.complex128)
                diag_indices = np.arange(self.dimbse)
                mask = (ik == ikp) & (ic == icp) & (iv == ivp)
                deltaE[diag_indices, diag_indices] = np.where(mask, self.eigv[ik, ic] - self.eigv[ikpminusq, iv], 0.0)

                occupation_diff = -self.f_kn[ikpminusq, ivp] + self.f_kn[ikp, icp]

                # Refactored K calculation
                K = -(K_ttp[np.arange(self.dimbse)[:, None], np.arange(self.dimbse)[None, :]]) * HA2EV

                element_value = deltaE + occupation_diff[:, None] * K
                if self.nq_double == 1:
                    H2P[:, :] = element_value
                else:
                    H2P[idx, :, :] = element_value
                del element_value  # Free up memory by deleting the results
                gc.collect()  # Force garbage collection
            print(f"Hamiltonian matrix construction completed in {time() - t0:.2f} seconds.")
            return H2P              
        
    def _buildH2Peigv(self):
        if self.skip_diago:
            H2P = None
            full_kpoints, kpoints_indexes, symmetry_indexes = self.electronsdb.iku_kpoints, self.electronsdb.kpoints_indexes, self.electronsdb.symmetry_indexes

            if self.nq_double == 1:
                H2P = np.zeros((self.dimbse, self.dimbse), dtype=np.complex128)
                file_suffix = 'ndb.BS_diago_Q1'
            else:
                H2P = np.zeros((self.nq_double, self.dimbse, self.dimbse), dtype=np.complex128)
                file_suffix = [f'ndb.BS_diago_Q{kpoints_indexes[iq] + 1}' for iq in range(self.nq_double)]

            exciton_db_files = [f'{self.excitons_path}/{suffix}' for suffix in np.atleast_1d(file_suffix)]
            h2peigv_vck = np.zeros((self.nq_double, self.bse_nv, self.bse_nc, self.nk), dtype=np.complex128)
            h2peigvec_vck = np.zeros((self.nq_double, self.dimslepc, self.bse_nv, self.bse_nc, self.nk), dtype=np.complex128)
            h2peigv = np.zeros((self.nq_double, self.dimslepc), dtype=np.complex128)
            h2peigvec = np.zeros((self.nq_double, self.dimslepc, self.dimbse), dtype=np.complex128)
            t0 = time()

            for idx, exc_db_file in enumerate(exciton_db_files):
                yexc_atk = YamboExcitonDB.from_db_file(self.latdb, filename=exc_db_file)
                aux_t = np.lexsort((yexc_atk.table[:, 2], yexc_atk.table[:, 1], yexc_atk.table[:, 0]))
                # Create an array to store the inverse mapping
                inverse_aux_t = np.empty_like(aux_t)
                # Populate the inverse mapping
                inverse_aux_t[aux_t] = np.arange(aux_t.size)

                tmph2peigvec = yexc_atk.eigenvectors.filled(0).copy()
                tmph2peigv = yexc_atk.eigenvalues.filled(0).copy()

                BSE_table = np.array(self.BSE_table)
                ik = BSE_table[inverse_aux_t, 0]
                iv = BSE_table[inverse_aux_t, 1]
                ic = BSE_table[inverse_aux_t, 2]

                ikp = BSE_table[inverse_aux_t, 0]


                # Broadcasting and advanced indexing
                inverse_aux_t_slepc = inverse_aux_t[:self.dimslepc]
                h2peigv[idx, :] = tmph2peigv[:]
                h2peigvec[idx, :, :] = tmph2peigvec[:self.dimslepc, :]

                ik_t = ik[:self.dimslepc]
                iv_t = iv[:self.dimslepc]
                ic_t = ic[:self.dimslepc]
                #this should be called with inverse_aux_t
                h2peigv_vck[idx, self.bse_nv - self.nv + iv_t, ic_t - self.nv, ik_t] = tmph2peigv[:self.dimslepc]

                ikp_indices = BSE_table[inverse_aux_t, 0]
                ivp_indices = BSE_table[inverse_aux_t, 1]
                icp_indices = BSE_table[inverse_aux_t, 2]
                #tmph2peigvec = tmph2peigvec.reshape((1, 100, 648))
                tmp_t = np.arange(0,self.dimslepc)
                #first t index should be called normally, second with inverse_aux_t
                h2peigvec_vck[idx, tmp_t[:,None], self.bse_nv - self.nv + ivp_indices[None,:], icp_indices[None,:] - self.nv, ikp_indices[None,:]] = tmph2peigvec[:, :]
            self.H2P = H2P
            print(f"Reading excitonic eigenvalues and eigenvectors in {time() - t0:.2f} seconds.")
            return h2peigv, h2peigvec, h2peigv_vck, h2peigvec_vck
        else:
            print('Error: skip_diago is false')         

    def _buildH2P_fromcpot(self):
        'build resonant h2p from model coulomb potential'
        if (self.nq_double == 1):        
            H2P = np.zeros((self.dimbse,self.dimbse),dtype=np.complex128)
            for t in range(self.dimbse):
                for tp in range(self.dimbse):
                    ik = self.BSE_table[t][0]
                    iv = self.BSE_table[t][1]
                    ic = self.BSE_table[t][2]
                    ikp = self.BSE_table[tp][0]
                    ivp = self.BSE_table[tp][1]
                    icp = self.BSE_table[tp][2]
                    K_direct = self._getKd(ik,iv,ic,ikp,ivp,icp)
                    if (t == tp ):
                        H2P[t,tp] = self.eigv[ik,ic]-self.eigv[ik,iv] + (self.f_kn[ik,iv]-self.f_kn[ik,ic])*K_direct # here -1 because (K_ex-K_direct) and K_ex = 0
                    else:
                        H2P[t,tp] = +(self.f_kn[ik,iv]-self.f_kn[ik,ic])*K_direct
                        #if (self.TD==True):
                        #    H2P[t,tp] = 0.0
                        #else:         
            return H2P
        else:
            H2P = np.zeros((self.nq_double, self.dimbse, self.dimbse), dtype=np.complex128)
            print('initialize buildh2p from cpot')
            t0 = time()

            # Precompute kplusq and kminusq tables
            ikpminusq = self.kplusq_table[:, :, 1]
            ikminusq = self.kminusq_table[:, :, 1]
            ikminusgamma = self.kminusq_table[:, :, 0]
            eigc1 = self.eigvec[self.BSE_table[:,0], :, self.BSE_table[:,2]][:,np.newaxis,:]   # conduction bands
            eigc2 = self.eigvec[self.BSE_table[:,0], :, self.BSE_table[:,2]][np.newaxis,:,:]   # conduction bands
            eigv1 = self.eigvec[ikminusq, :, :][self.BSE_table[:,0],:,:,self.BSE_table[:,1]][:,np.newaxis,:,:]  # Valence bands
            eigv2 = self.eigvec[ikminusq, :, :][self.BSE_table[:,0],:,:,self.BSE_table[:,1]][np.newaxis,:,:,:]  # Valence bands
            
            K_direct, K_Ex = self._getKdq()       #sorry

            K_diff = K_direct - K_Ex[:,np.newaxis,:]
            f_diff = self.f_kn[ikminusq][:,self.BSE_table[:,0],:][:,:,self.BSE_table[:,1]] -  self.f_kn[ikminusgamma][:,self.BSE_table[:,0],:][:,:,self.BSE_table[:,2]] 
            H2P = f_diff * K_diff
            result = self.eigv[ikminusq[self.BSE_table[:, 0]], self.BSE_table[:, 1][:, None]].T  # Shape: (nqpoints, ntransitions)
            eigv_diff = self.eigv[self.BSE_table[:,0],self.BSE_table[:,2]] - result
            self.eigv_diff_ttp = eigv_diff
            self.eigvecc_t = eigc1[:,0,:]
            self.eigvecv_t = eigv1[:,0,0,:]
            diag = np.einsum('ij,ki->kij', np.eye(self.dimbse), eigv_diff)  # when t ==tp
            H2P += diag
            print(f'Completed in {time() - t0} seconds')
            return H2P

    def _buildKernel(self, kernel):
        pass
        
    def _getexcitons(self, excitons):
        pass
        
    def solve_H2P(self):
        if(self.nq_double == 1):
            print(f'\nDiagonalizing the H2P matrix with dimensions: {self.dimbse}\n')
            t0 = time()
            self.h2peigv = np.zeros((self.dimbse), dtype=np.complex128)
            self.h2peigvec = np.zeros((self.dimbse,self.dimbse),dtype=np.complex128)
            h2peigv_vck = np.zeros((self.bse_nv, self.bse_nc, self.nk), dtype=np.complex128)
            h2peigvec_vck = np.zeros((self.dimbse,self.bse_nv,self.bse_nc,self.nk),dtype=np.complex128)
            deg_h2peigvec = np.array([])
<<<<<<< HEAD
            (self.h2peigv, self.h2peigvec) = scipy.linalg.eigh(self.H2P)
=======
            (self.h2peigv, self.h2peigvec,_) = zheev(self.H2P)
>>>>>>> 11e5c5bf
            self.deg_h2peigvec = self.find_degenerate_eigenvalues(self.h2peigv, self.h2peigvec)
            #(self.h2peigv,self.h2peigvec) = sort_eig(self.h2peigv,self.h2peigvec)  # this needs fixing
            for t in range(self.dimbse):
                ik, iv, ic = self.BSE_table[t]
                h2peigvec_vck[:,self.bse_nv-self.nv+iv, ic-self.nv, ik] = self.h2peigvec[t,:]   
                h2peigv_vck[self.bse_nv-self.nv+iv, ic-self.nv, ik] = self.h2peigv[t]
            
            self.h2peigv_vck = h2peigv_vck        
            self.h2peigvec_vck = h2peigvec_vck
            self.deg_h2peigvec = deg_h2peigvec
            t1 = time()

            print(f'\n Diagonalization of H2P in {t1-t0:.3f} s')
        else:
            h2peigv = np.zeros((self.nq_double,self.dimbse), dtype=np.complex128)
            h2peigvec = np.zeros((self.nq_double,self.dimbse,self.dimbse),dtype=np.complex128)
            h2peigv_vck = np.zeros((self.nq_double,self.bse_nv, self.bse_nc, self.nk), dtype=np.complex128)
            h2peigvec_vck = np.zeros((self.nq_double,self.dimbse,self.bse_nv,self.bse_nc,self.nk),dtype=np.complex128) 
            deg_h2peigvec = np.array([])        
            qt_sort = np.zeros((self.nq_double,self.dimbse),dtype=int)
            self.BSE_table_sort = np.zeros((self.nq_double,self.dimbse,3),dtype = int)
            print(f'\nDiagonalizing the H2P matrix with dimensions: {self.dimbse} \n')
            for iq in range(0,self.nq_double):
                t0 = time()
                tmph2peigv = np.zeros((self.dimbse), dtype=np.complex128)
                tmph2peigvec = np.zeros((self.dimbse,self.dimbse),dtype=np.complex128)
                tmph2peigv_vck = np.zeros((self.bse_nv, self.bse_nc, self.nk), dtype=np.complex128)
                tmph2peigvec_vck = np.zeros((self.dimbse,self.bse_nv,self.bse_nc,self.nk),dtype=np.complex128)
<<<<<<< HEAD
                (tmph2peigv, tmph2peigvec) = scipy.linalg.eigh(self.H2P[iq])
                deg_h2peigvec = np.append(deg_h2peigvec, self.find_degenerate_eigenvalues(tmph2peigv, tmph2peigvec))
=======
                (auxh2peigv,_) = scipy.linalg.eig(self.H2P[iq])
                (tmph2peigv, tmph2peigvec,_) = zheev(self.H2P[iq])
                qt_sort[iq,:] = np.argsort(auxh2peigv)
                #tmph2peigv = tmph2peigv[qt_sort[iq]]
                #tmph2peigvec = tmph2peigvec[:,qt_sort[iq]]
                tmph2peigvec = tmph2peigvec[qt_sort[iq],:]
                self.BSE_table_sort[iq,:,:] = self.BSE_table[qt_sort[iq]]
                #deg_h2peigvec = np.append(deg_h2peigvec, self.find_degenerate_eigenvalues(tmph2peigv, tmph2peigvec))
>>>>>>> 11e5c5bf
                # (self.h2peigv,self.h2peigvec) = sort_eig(self.h2peigv,self.h2peigvec) # this needs fixing
                for t in range(self.dimbse):
                    ik, iv, ic = self.BSE_table_sort[iq][t]
                    tmph2peigvec_vck[:,self.bse_nv-self.nv+iv, ic-self.nv, ik] = tmph2peigvec[t,:]   
                    tmph2peigv_vck[self.bse_nv-self.nv+iv, ic-self.nv, ik] = tmph2peigv[t]
                
                h2peigv[iq] = tmph2peigv
                h2peigv_vck[iq] = tmph2peigv_vck        
                h2peigvec[iq] = tmph2peigvec
                h2peigvec_vck[iq] = tmph2peigvec_vck
            
            self.h2peigv = h2peigv
            self.h2peigv_vck = h2peigv_vck
            self.h2peigvec = h2peigvec
            self.h2peigvec_vck = h2peigvec_vck
            #self.deg_h2peigvec = deg_h2peigvec
            self.qt_sort = qt_sort
            t1 = time()

            print(f'\n Diagonalization of H2P in {t1-t0:.3f} s')
    
    def _getKd(self,ik,iv,ic,ikp,ivp,icp):
        if (self.ktype =='IP'):
            K_direct = 0.0

            return K_direct
        
        if (self.ctype=='v2dt2'):
            #print('\n Kernel built from v2dt2 Coulomb potential. Remember to provide the cutoff length lc in Bohr\n')
            K_direct = +self.cpot.v2dt2(self.kmpgrid.car_kpoints[ik,:],self.kmpgrid.car_kpoints[ikp,:] )\
                        *np.vdot(self.eigvec[ik,:, ic],self.eigvec[ikp,:, icp])*np.vdot(self.eigvec[ikp,:, ivp],self.eigvec[ik,:, iv])
        
        elif(self.ctype == 'v2dk'):
            #print('\n Kernel built from v2dk Coulomb potential. Remember to provide the cutoff length lc in Bohr\n')
            K_direct = self.cpot.v2dk(self.kmpgrid.car_kpoints[ikp,:],self.kmpgrid.car_kpoints[ik,:] )\
                        *np.vdot(self.eigvec[ik,:, ic],self.eigvec[ikp,:, icp])*np.vdot(self.eigvec[ikp,:, ivp],self.eigvec[ik,:, iv])
        
        elif(self.ctype == 'vcoul'):
            #print('''\n Kernel built from screened Coulomb potential.\n
            #   Screening should be set via the instance of the Coulomb Potential class.\n
            #   ''')
            K_direct = self.cpot.vcoul(self.kmpgrid.car_kpoints[ikp,:],self.kmpgrid.car_kpoints[ik,:])\
                        *np.vdot(self.eigvec[ik,:, ic],self.eigvec[ikp,:, icp])*np.vdot(self.eigvec[ikp,:, ivp],self.eigvec[ik,:, iv])             
        
        elif(self.ctype == 'v2dt'):
            #print('''\n Kernel built from v2dt Coulomb potential.\n
            #   ''')
            K_direct = self.cpot.v2dt(self.kmpgrid.car_kpoints[ikp,:],self.kmpgrid.car_kpoints[ik,:])\
                        *np.vdot(self.eigvec[ik,:, ic],self.eigvec[ikp,:, icp])*np.vdot(self.eigvec[ikp,:, ivp],self.eigvec[ik,:, iv])             
        
        elif(self.ctype == 'v2drk'):
            #print('''\n Kernel built from v2drk Coulomb potential.\n
            #   lc, ez, w and r0 should be set via the instance of the Coulomb potential class.\n
            #   ''')
            # K_direct = self.cpot.v2drk(self.kmpgrid.car_kpoints[ikp,:],self.kmpgrid.car_kpoints[ik,:])\
                        # *np.vdot(self.eigvec[ik,:, ic],self.eigvec[ikp,:, icp])*np.vdot(self.eigvec[ikp,:, ivp],self.eigvec[ik,:, iv])             
            ikminusq = self.kminusq_table[ik, 1]
            eigc = self.eigvec[self.BSE_table[:,0], :, self.BSE_table[:,2]][:,np.newaxis,:]   # conduction bands
            eigcp = self.eigvec[self.BSE_table[:,0], :, self.BSE_table[:,2]][np.newaxis,:,:]   # conduction bands prime
            eigv = self.eigvec[ikminusq, :, :][self.BSE_table[:,0],:,:,self.BSE_table[:,1]][:,np.newaxis,:,:]  # Valence bands of ikminusq
            eigvp = self.eigvec[ikminusq, :, :][self.BSE_table[:,0],:,:,self.BSE_table[:,1]][np.newaxis,:,:,:]  # Valence bands prime of ikminusq
            
            
            dotc = np.einsum('ijk,ijk->ij',np.conjugate(eigc), eigcp)
            dotv = np.einsum('ijkl,ijkl->kij',np.conjugate(eigvp), eigv)

            v2drk_array = self.cpot.v2drk(self.kmpgrid.car_kpoints,self.kmpgrid.car_kpoints)
            
            K_direct = v2drk_array[self.BSE_table[:,0],][:,self.BSE_table[:,0]] * dotc * dotv
            return K_direct

    def _getKdq(self):
        if (self.ktype =='IP'):
            K_direct = 0.0

            return K_direct


        if (self.ctype=='v2dt2'):
            #print('\n Kernel built from v2dt2 Coulomb potential. Remember to provide the cutoff length lc in Bohr\n')
<<<<<<< HEAD
            K_direct = self.cpot.v2dt2(self.kmpgrid.car_kpoints[ik,:],self.kmpgrid.car_kpoints[ikp,:]) \
                        *np.einsum('i,i->', np.conjugate(self.eigvec[ik, :, ic]), self.eigvec[ikp, :, icp])  \
                        *np.einsum('j,j->', np.conjugate(self.eigvec[ikpminusq, :, ivp]), self.eigvec[ikminusq, :, iv])
        
        elif(self.ctype == 'v2dk'):
            #print('\n Kernel built from v2dk Coulomb potential. Remember to provide the cutoff length lc in Bohr\n')
            K_direct = self.cpot.v2dk(self.kmpgrid.car_kpoints[ik,:],self.kmpgrid.car_kpoints[ikp,:] )\
                        *np.einsum('i,i->', self.eigvec[ik, :, ic].conj(), self.eigvec[ikp, :, icp])  \
                        *np.einsum('j,j->', self.eigvec[ikpminusq, :, ivp].conj(), self.eigvec[ikminusq, :, iv])
            
=======
            # Ensure inputs are NumPy arrays
            #K_direct = self.cpot.v2dt2(self.kmpgrid.car_kpoints[ik,:],self.kmpgrid.car_kpoints[ikp,:])\
            #   *np.vdot(self.eigvec[ik,:, ic],self.eigvec[ikp,:, icp])*np.vdot(self.eigvec[ikpminusq,:, ivp],self.eigvec[ikminusq,:, iv])
            v2dt2_array = self.cpot.v2dt2(self.kmpgrid.car_kpoints,self.kmpgrid.car_kpoints)
            ikminusq = self.kminusq_table[:, :, 1]
            eigc = self.eigvec[self.BSE_table[:,0], :, self.BSE_table[:,2]][:,np.newaxis,:]   # conduction bands
            eigcp = self.eigvec[self.BSE_table[:,0], :, self.BSE_table[:,2]][np.newaxis,:,:]   # conduction bands prime
            eigv = self.eigvec[ikminusq, :, :][self.BSE_table[:,0],:,:,self.BSE_table[:,1]][:,np.newaxis,:,:]  # Valence bands of ikminusq
            eigvp = self.eigvec[ikminusq, :, :][self.BSE_table[:,0],:,:,self.BSE_table[:,1]][np.newaxis,:,:,:]  # Valence bands prime of ikminusq
            
            dotc = np.einsum('ijk,ijk->ij',np.conjugate(eigc), eigcp)
            dotv = np.einsum('ijkl,ijkl->kij',np.conjugate(eigv), eigvp)
            dotc2 = np.einsum('ijk,jilk->li',np.conjugate(eigc), eigvp)
            dotv2 = np.einsum('ijkl,jil->ki',np.conjugate(eigv), eigcp)
            self.eigvecc_t = eigc[:,0,:]
            self.eigvecv_t = eigv[:,0,0,:]

            K_direct = v2dt2_array[self.BSE_table[:,0],][:,self.BSE_table[:,0]] * dotc * dotv
            K_Ex = v2dt2_array[0][self.BSE_table[:,0]] * dotc2 * dotv2


            return K_direct, K_Ex
        
        elif(self.ctype == 'v2dk'):
            #print('\n Kernel built from v2dk Coulomb potential. Remember to provide the cutoff length lc in Bohr\n')
            v2dk_array = self.cpot.v2dk(self.kmpgrid.car_kpoints,self.kmpgrid.car_kpoints)
            ikminusq = self.kminusq_table[:, :, 1]
            eigc = self.eigvec[self.BSE_table[:,0], :, self.BSE_table[:,2]][:,np.newaxis,:]   # conduction bands
            eigcp = self.eigvec[self.BSE_table[:,0], :, self.BSE_table[:,2]][np.newaxis,:,:]   # conduction bands prime
            eigv = self.eigvec[ikminusq, :, :][self.BSE_table[:,0],:,:,self.BSE_table[:,1]][:,np.newaxis,:,:]  # Valence bands of ikminusq
            eigvp = self.eigvec[ikminusq, :, :][self.BSE_table[:,0],:,:,self.BSE_table[:,1]][np.newaxis,:,:,:]  # Valence bands prime of ikminusq
            
            dotv = np.einsum('ijkl,ijkl->kij',np.conjugate(eigvp), eigv)
            dotc = np.einsum('ijk,ijk->ij',np.conjugate(eigcp), eigc)
            dotc2 = np.einsum('ijk,jilk->li',np.conjugate(eigc), eigv)
            dotv2 = np.einsum('ijkl,jil->ki',np.conjugate(eigvp), eigcp)
            K_direct = v2dk_array[self.BSE_table[:,0],][:,self.BSE_table[:,0]] * dotc * dotv
            K_Ex = v2dk_array[0][self.BSE_table[:,0]] * dotc2 * dotv2

            return K_Ex, K_direct
        
>>>>>>> 11e5c5bf
        elif(self.ctype == 'vcoul'):
            #print('''\n Kernel built from screened Coulomb potential.\n
            #   Screening should be set via the instance of the Coulomb Potential class.\n
            #   ''')
            K_direct = self.cpot.vcoul(self.kmpgrid.car_kpoints[ik,:],self.kmpgrid.car_kpoints[ikp,:])\
                        *np.einsum('i,i->', self.eigvec[ik, :, ic].conj(), self.eigvec[ikp, :, icp])  \
                        *np.einsum('j,j->', self.eigvec[ikpminusq, :, ivp].conj(), self.eigvec[ikminusq, :, iv])
            
        elif(self.ctype == 'v2dt'):
            #print('''\n Kernel built from v2dt Coulomb potential.\n
            #   ''')
            K_direct = self.cpot.v2dt(self.kmpgrid.car_kpoints[ik,:],self.kmpgrid.car_kpoints[ikp,:])\
                        *np.einsum('i,i->', self.eigvec[ik, :, ic].conj(), self.eigvec[ikp, :, icp])  \
                        *np.einsum('j,j->', self.eigvec[ikpminusq, :, ivp].conj(), self.eigvec[ikminusq, :, iv])
            
        elif(self.ctype == 'v2drk'):
            #print('''\n Kernel built from v2drk Coulomb potential.\n
            #   lc, ez, w and r0 should be set via the instance of the Coulomb potential class.\n
            #   ''')
<<<<<<< HEAD
            K_direct = self.cpot.v2drk(self.kmpgrid.car_kpoints[ik,:],self.kmpgrid.car_kpoints[ikp,:])\
                        *np.einsum('i,i->', self.eigvec[ik, :, ic].conj(), self.eigvec[ikp, :, icp])  \
                        *np.einsum('j,j->', self.eigvec[ikpminusq, :, ivp].conj(), self.eigvec[ikminusq, :, iv])
        return K_direct
=======
            # K_direct = self.cpot.v2drk(self.kmpgrid.car_kpoints[ik,:],self.kmpgrid.car_kpoints[ikp,:])\
                        # *np.vdot(self.eigvec[ik,:, ic],self.eigvec[ikp,:, icp])*np.vdot(self.eigvec[ikpminusq,:, ivp],self.eigvec[ikminusq,:, iv])            
            # K_ex = self.cpot.v2drk(self.qmpgrid.car_kpoints[iq,:],[0.0,0.0,0.0] )\
                        # *np.vdot(self.eigvec[ik,:, ic],self.eigvec[ikminusq,:, iv])*np.vdot(self.eigvec[ikpminusq,:, ivp],self.eigvec[ikp,: ,icp])
        
            v2dt2_array = self.cpot.v2drk(self.kmpgrid.car_kpoints,self.kmpgrid.car_kpoints)
            ikminusq = self.kminusq_table[:, :, 1]
            eigc1 = self.eigvec[self.BSE_table[:,0], :, self.BSE_table[:,2]][:,np.newaxis,:]   # conduction bands
            eigc2 = self.eigvec[self.BSE_table[:,0], :, self.BSE_table[:,2]][np.newaxis,:,:]   # conduction bands
            eigv1 = self.eigvec[ikminusq, :, :][self.BSE_table[:,0],:,:,self.BSE_table[:,1]][:,np.newaxis,:,:]  # Valence bands
            eigv2 = self.eigvec[ikminusq, :, :][self.BSE_table[:,0],:,:,self.BSE_table[:,1]][np.newaxis,:,:,:]  # Valence bands
            
            dotc12 = np.einsum('ijk,ijk->ij',np.conjugate(eigc1), eigc2)
            dotv21 = np.einsum('ijkl,ijkl->kij',np.conjugate(eigv2), eigv1)
            dotc1v1 = np.einsum('ijk,jilk->li',np.conjugate(eigc1), eigv1)
            dotv2c2 = np.einsum('ijkl,jil->ki',np.conjugate(eigv2), eigc2)

            K_direct = v2dt2_array[self.BSE_table[:,0],][:,self.BSE_table[:,0]] * dotc12*dotv21
            K_Ex = v2dt2_array[0][self.BSE_table[:,0]] * dotc1v1 * dotv2c2

            return K_direct, K_Ex
>>>>>>> 11e5c5bf
    
    def _getKEx(self,ik,iv,ic,ikp,ivp,icp,iq):
        if (self.ktype =='IP'):
            K_ex = 0.0

            return K_ex

        ikplusq = self.kplusq_table[ik,iq,1]
        ikminusq = self.kminusq_table[ik,iq,1]      
        ikpplusq = self.kplusq_table[ikp,iq,1]
        ikpminusq = self.kminusq_table[ikp,iq,1]         

        if (self.ctype=='v2dt2'):
            #print('\n Kernel built from v2dt2 Coulomb potential. Remember to provide the cutoff length lc in Bohr\n')
<<<<<<< HEAD
            K_ex = self.cpot.v2dt2(self.qmpgrid.car_kpoints[iq,:],[0.0,0.0,0.0] )\
                        *np.einsum('i,i->', np.conjugate(self.eigvec[ik, :, ic]), self.eigvec[ikminusq, :, iv])  \
                        *np.einsum('j,j->', np.conjugate(self.eigvec[ikpminusq, :, ivp]), self.eigvec[ikp, :, icp])            
        
=======
            # K_ex = self.cpot.v2dt2(self.qmpgrid.car_kpoints[iq,:],[0.0,0.0,0.0] )\
                        # *np.vdot(self.eigvec[ik,:, ic],self.eigvec[ikminusq,:, iv])*np.vdot(self.eigvec[ikpminusq,:, ivp],self.eigvec[ikp,: ,icp])
            kpt1 = self.kmpgrid.car_kpoints
            kpt2 = self.kmpgrid.car_kpoints

            kpt1_broadcasted = kpt1[:, np.newaxis, :]  # Shape (N1, 1, 3)
            kpt2_broadcasted = kpt2[np.newaxis, :, :]  # Shape (1, N2, 3)
                
            # Compute modk for all kpt1 and kpt2 pairs
            modk = np.linalg.norm(kpt1_broadcasted - [0.0,0.0,0.0], axis=-1)
                
                # Volume of the Brillouin zone
            vbz = 1.0 / (np.prod(self.ngrid) * self.dir_vol)
            lc = self.lc
            Zc = 0.5 * self.rlat[2, 2]  # Half of the c lattice parameter

                # Compute differences between k-points
            vkpt = kpt1_broadcasted - kpt2_broadcasted
                
                # In-plane momentum transfer
            Qxy = np.sqrt(vkpt[..., 0]**2 + vkpt[..., 1]**2)
            Qz = np.sqrt(vkpt[..., 2]**2)   
                # Factor for the potential
            factor = 1.0  # This could also be 4.0 * pi, depending on the model
                
                # Compute the potential using vectorized operations
            v2dt2_array = np.where(
                modk < self.tolr,
                1.0,
                (vbz * self.alpha) * (factor / modk**2) *
                (1.0 - np.exp(-Qxy * Zc) * np.cos(Qz * Zc))
            )
            return v2dt2_array
>>>>>>> 11e5c5bf
        elif(self.ctype == 'v2dk'):
            #print('\n Kernel built from v2dk Coulomb potential. Remember to provide the cutoff length lc in Bohr\n')
            K_ex = self.cpot.v2dk(self.qmpgrid.car_kpoints[iq,:],[0.0,0.0,0.0] )\
                        *np.einsum('i,i->', self.eigvec[ik, :, ic].conj(), self.eigvec[ikminusq, :, iv])  \
                        *np.einsum('j,j->', self.eigvec[ikpminusq, :, ivp].conj(), self.eigvec[ikp, :, icp])          
            
        elif(self.ctype == 'vcoul'):
            #print('''\n Kernel built from screened Coulomb potential.\n
            #   Screening should be set via the instance of the Coulomb Potential class.\n
            #   ''')
            K_ex = self.cpot.vcoul(self.qmpgrid.car_kpoints[iq,:],[0.0,0.0,0.0] )\
                        *np.einsum('i,i->', self.eigvec[ik, :, ic].conj(), self.eigvec[ikminusq, :, iv])  \
                        *np.einsum('j,j->', self.eigvec[ikpminusq, :, ivp].conj(), self.eigvec[ikp, :, icp])          
        
        elif(self.ctype == 'v2dt'):
            #print('''\n Kernel built from v2dt Coulomb potential.\n
<<<<<<< HEAD
            #   ''')œ
            K_ex = self.cpot.v2dt(self.qmpgrid.car_kpoints[iq,:],[0.0,0.0,0.0] )\
                        *np.einsum('i,i->', self.eigvec[ik, :, ic].conj(), self.eigvec[ikminusq, :, iv])  \
                        *np.einsum('j,j->', self.eigvec[ikpminusq, :, ivp].conj(), self.eigvec[ikp, :, icp])          
                    
=======
            #   ''')
            K_ex = self.cpot.v2dt(self.qmpgrid.car_kpoints[iq,:],[0.0,0.0,0.0])\
                        *np.vdot(self.eigvec[ik,:, ic],self.eigvec[ikminusq,:, iv])*np.vdot(self.eigvec[ikpminusq,:, ivp],self.eigvec[ikp,: ,icp])
        
>>>>>>> 11e5c5bf
        elif(self.ctype == 'v2drk'):
            #print('''\n Kernel built from v2drk Coulomb potential.\n
            #   lc, ez, w and r0 should be set via the instance of the Coulomb potential class.\n
            #   ''')
            K_ex = self.cpot.v2drk(self.qmpgrid.car_kpoints[iq,:],[0.0,0.0,0.0] )\
                        *np.einsum('i,i->', self.eigvec[ik, :, ic].conj(), self.eigvec[ikminusq, :, iv])  \
                        *np.einsum('j,j->', self.eigvec[ikpminusq, :, ivp].conj(), self.eigvec[ikp, :, icp])          
        return K_ex
        
    def get_eps(self, hlm, emin, emax, estep, eta):
        '''
        Compute microscopic dielectric function 
        dipole_left/right = l/r_residuals.
        \eps_{\alpha\beta} = 1 + \sum_{kcv} dipole_left*dipole_right*(GR + GA)
        '''        
        w = np.arange(emin,emax,estep,dtype=np.float64)
        F_kcv = np.zeros((self.dimbse,3,3), dtype=np.complex128)
        eps = np.zeros((len(w),3,3), dtype=np.complex128)
        for i in range(eps.shape[0]):
            np.fill_diagonal(eps[i,:,:], 1.0)
        # First I have to compute the dipoles, then chi = 1 + FF*lorentzian
        if(self.nq_double != 1): 
            h2peigvec_vck=self.h2peigvec_vck[self.q0index]
            h2peigv_vck = self.h2peigv_vck[self.q0index]
            h2peigvec = self.h2peigvec[self.q0index]
            h2peigv = self.h2peigv[self.q0index]

        #IP approximation, he doesn not haveh2peigvec_vck and then you call _get_dipoles()
        tb_dipoles = TB_dipoles(self.nc, self.nv, self.bse_nc, self.bse_nv, self.nk, self.eigv,self.eigvec, self.eta, hlm, self.T_table, self.BSE_table_sort[0], h2peigvec, \
                                self.eigv_diff_ttp,self.eigvecc_t,self.eigvecv_t,h2peigv_vck= h2peigv_vck, h2peigvec_vck=h2peigvec_vck, method='real',ktype=self.ktype)
        # compute osc strength
        # self.dipoles_bse = tb_dipoles.dipoles_bse
        #self.dipoles = tb_dipoles.dipoles # ??? gargabe now
        if(self.ktype=='IP'):
            F_kcv = tb_dipoles.F_kcv
            self.F_kcv = F_kcv
            # self.dipoles_kcv = tb_dipoles.dipoles_kcv       #testing purposes
            self.dipoles_bse_kcv = tb_dipoles.dipoles_bse_kcv   #testing purposes
            # compute eps and pl
            #f_pl = TB_occupations(self.eigv,Tel = 0, Tbos=self.TBos, Eb=self.h2peigv[0])._get_fkn( method='Boltz')
            #pl = eps
            for ies, es in enumerate(w):
                for t in range(0,self.dimbse):
                    ik = self.BSE_table_sort[0][t][0]
                    iv = self.BSE_table_sort[0][t][1]
                    ic = self.BSE_table_sort[0][t][2]
                    eps[ies,:,:] += 8*np.pi/(self.electronsdb.lat_vol*bohr2ang**3*self.nk)*F_kcv[ik,ic-self.nv,iv-self.offset_nv,:,:]*(np.real(h2peigv[t]-es))/(np.abs(es-h2peigv[t])**2+eta**2) \
                        + 1j*8*np.pi/(self.electronsdb.lat_vol*bohr2ang**3*self.nk)*F_kcv[ik,ic-self.nv,iv-self.offset_nv,:,:]*(eta)/(np.abs(es-h2peigv[t])**2+eta**2)                     
                    #pl[ies,:,:] += f_pl * 8*np.pi/(self.latdb.lat_vol*self.nk)*F_kcv[t,:,:]*(h2peigv[t]-es)/(np.abs(es-h2peigv[t])**2+eta**2) \
                    #    + 1j*8*np.pi/(self.latdb.lat_vol*self.nk)*F_kcv[t,:,:]*(eta)/(np.abs(es-h2peigv[t])**2+eta**2) 
            print('Excitonic Direct Ground state: ', np.min(h2peigv[:]), ' [eV]')
            #self.pl = pl
            #self.w = w
            #self.eps_0 = eps_0            
        else:
            F_kcv = tb_dipoles.F_kcv
            self.F_kcv = F_kcv
            # self.dipoles_kcv = tb_dipoles.dipoles_kcv       #testing purposes
            self.dipoles_bse_kcv = tb_dipoles.dipoles_bse_kcv   #testing purposes
            # compute eps and pl
            #f_pl = TB_occupations(self.eigv,Tel = 0, Tbos=self.TBos, Eb=self.h2peigv[0])._get_fkn( method='Boltz')
            #pl = eps
            for ies, es in enumerate(w):
                for t in range(0,self.dimbse):
                    ik = self.BSE_table_sort[0][t][0]
                    iv = self.BSE_table_sort[0][t][1]
                    ic = self.BSE_table_sort[0][t][2]
                    eps[ies,:,:] += 8*np.pi/(self.electronsdb.lat_vol**bohr2ang**3*self.nk)*F_kcv[t,:,:]*(h2peigv[t]-es)/(np.abs(es-h2peigv[t])**2+eta**2) \
                        + 1j*8*np.pi/(self.electronsdb.lat_vol**bohr2ang**3*self.nk)*F_kcv[t,:,:]*(eta)/(np.abs(es-h2peigv[t])**2+eta**2) 
                    #pl[ies,:,:] += f_pl * 8*np.pi/(self.latdb.lat_vol*self.nk)*F_kcv[t,:,:]*(h2peigv[t]-es)/(np.abs(es-h2peigv[t])**2+eta**2) \
                    #    + 1j*8*np.pi/(self.latdb.lat_vol*self.nk)*F_kcv[t,:,:]*(eta)/(np.abs(es-h2peigv[t])**2+eta**2) 
            print('Excitonic Direct Ground state: ', np.min(h2peigv[:]), ' [eV]')
            #self.pl = pl
            # self.w = w
            # self.eps_0 = eps_0
        return w, eps
    
    def get_eps_yambo(self, hlm, emin, emax, estep, eta):
        '''
        Compute microscopic dielectric function 
        dipole_left/right = l/r_residuals.
        \eps_{\alpha\beta} = 1 + \sum_{kcv} dipole_left*dipole_right*(GR + GA)
        '''        
        w = np.arange(emin,emax,estep,dtype=np.float64)
        F_kcv = np.zeros((self.dimbse,3,3), dtype=np.complex128)
        eps = np.zeros((len(w),3,3), dtype=np.complex128)
        for i in range(eps.shape[0]):
            np.fill_diagonal(eps[i,:,:], 1)
        # First I have to compute the dipoles, then chi = 1 + FF*lorentzian
        if(self.nq != 1): 
            h2peigvec_vck=self.h2peigvec_vck[self.q0index]
            h2peigv_vck = self.h2peigv_vck[self.q0index]
            h2peigvec = self.h2peigvec[self.q0index]
            h2peigv = self.h2peigv[self.q0index]

        tb_dipoles = TB_dipoles(self.nc, self.nv, self.bse_nc, self.bse_nv, self.nk, self.eigv,self.eigvec, eta, hlm, self.T_table, self.BSE_table,h2peigvec=h2peigvec_vck, method='yambo')
        # compute osc strength
        self.dipoles_bse = tb_dipoles.dipoles_bse
        # self.dipoles = tb_dipoles.dipoles
        F_kcv = tb_dipoles.F_kcv
        self.F_kcv = F_kcv

        # compute eps and pl
        #f_pl = TB_occupations(self.eigv,Tel = 0, Tbos=self.TBos, Eb=self.h2peigv[0])._get_fkn( method='Boltz')
        #pl = eps
        for ies, es in enumerate(w):
            for t in range(0,self.dimbse):
                eps[ies,:,:] += 8*np.pi/(self.electronsdb.lat_vol*self.nk)*F_kcv[t,:,:]*(h2peigv[t]-es)/(np.abs(es-h2peigv[t])**2+eta**2) \
                    + 1j*8*np.pi/(self.electronsdb.lat_vol*self.nk)*F_kcv[t,:,:]*(eta)/(np.abs(es-h2peigv[t])**2+eta**2) 
                #pl[ies,:,:] += f_pl * 8*np.pi/(self.latdb.lat_vol*self.nk)*F_kcv[t,:,:]*(h2peigv[t]-es)/(np.abs(es-h2peigv[t])**2+eta**2) \
                #    + 1j*8*np.pi/(self.latdb.lat_vol*self.nk)*F_kcv[t,:,:]*(eta)/(np.abs(es-h2peigv[t])**2+eta**2) 
        print('Excitonic Direct Ground state: ', np.min(h2peigv[:]), ' [eV]')
        #self.pl = pl
        # self.w = w
        # self.eps_0 = eps_0
        return w, eps

    # def _get_exc_overlap_ttp(self, t, tp , iq, ikq, ib):
    #     '''Calculate M_SSp(Q,B) = \sum_{ccpvvpk}A^{*SQ}_{cvk}A^{*SpQ}_{cpvpk+B/2}*<u_{ck}|u_{cpk+B/2}><u_{vp-Q-B/2}|u_{vk-Q}>'''     
    #     Mssp_ttp = 0
    #     for it in range(self.dimbse):
    #         for itp in range(self.dimbse):
    #             ik = self.BSE_table[it][0]
    #             iv = self.BSE_table[it][1] 
    #             ic = self.BSE_table[it][2] 
    #             ikp = self.BSE_table[itp][0]
    #             ivp = self.BSE_table[itp][1] 
    #             icp = self.BSE_table[itp][2] 
    #             iqpb = self.kmpgrid.qpb_grid_table[iq, ib][1]
    #             ikmq = self.kmpgrid.kmq_grid_table[ik,iq][1]
    #             ikpbover2 = self.kmpgrid.kpbover2_grid_table[ik, ib][1]
    #             ikmqmbover2 = self.kmpgrid.kmqmbover2_grid_table[ik, iq, ib][1]
    #             Mssp_ttp += np.conjugate(self.h2peigvec_vck[ikq,t,self.bse_nv-self.nv+iv,ic-self.nv,ik])*self.h2peigvec_vck[iqpb,tp,self.bse_nv-self.nv+ivp,icp-self.nv, ikpbover2]*\
    #                             np.vdot(self.eigvec[ik,:, ic], self.eigvec[ikpbover2,:, icp])*np.vdot(self.eigvec[ikmqmbover2,:,ivp], self.eigvec[ikmq,:,iv]) 
    #     return Mssp_ttp
    def _get_exc_overlap_ttp(self, t, tp, iq, ikq, ib):
        '''Calculate M_SSp(Q,B) = \sum_{ccpvvpk}A^{*SQ}_{cvk}A^{*SpQ}_{cpvpk+B/2}*<u_{ck}|u_{cpk+B/2}><u_{vp-Q-B/2}|u_{vk-Q}>'''
        #Extract indices from BSE_table
        if self.method == 'skip-diago':
            indices = self.inverse_aux_t
        else:
            indices = np.arange(0,self.dimbse,1)
        chunk_size=int(self.dimbse/100.0)
        if (chunk_size < 1): chunk_size=self.dimbse
        # Chunk the indices to manage memory usage
        ik_chunks = chunkify(self.BSE_table[indices, 0], chunk_size)
        iv_chunks = chunkify(self.BSE_table[indices, 1], chunk_size)
        ic_chunks = chunkify(self.BSE_table[indices, 2], chunk_size)

        Mssp_ttp = 0

        for ik, iv, ic in zip(ik_chunks, iv_chunks, ic_chunks):
            ik = np.array(ik)[:, np.newaxis]
            iv = np.array(iv)[:, np.newaxis]
            ic = np.array(ic)[:, np.newaxis]
            for ivp, icp in zip(iv_chunks,ic_chunks):
                ivp = iv
                icp = icp

            iqpb = self.kmpgrid.qpb_grid_table[iq, ib, 1]
            ikmq = self.kmpgrid.kmq_grid_table[ik, iq, 1]
            ikpbover2 = self.kmpgrid.kpbover2_grid_table[ik, ib, 1]
            ikmqmbover2 = self.kmpgrid.kmqmbover2_grid_table[ik, iq, ib, 1]
            term1 = np.conjugate(self.h2peigvec_vck[ikq, t, self.bse_nv - self.nv + iv, ic - self.nv, ik])
            term2 = self.h2peigvec_vck[iqpb, tp, self.bse_nv - self.nv + ivp, icp - self.nv, ikpbover2]

            term3 = np.einsum('ijk,ijk->ij', np.conjugate(self.eigvec[ik, :, ic]), self.eigvec[ikpbover2, :, icp])
            term4 = np.einsum('ijk,ijk->ij', np.conjugate(self.eigvec[ikmqmbover2, :, ivp]), self.eigvec[ikmq, :, iv])
            Mssp_ttp += np.sum(term1 * term2 * term3 * term4)

        return Mssp_ttp

    

    def get_exc_overlap(self, trange=[0], tprange=[0]):
        trange = np.array(trange)
        tprange = np.array(tprange)

        il, ilp, iq, ib = np.meshgrid(trange, tprange, np.arange(self.qmpgrid.nkpoints), np.arange(self.qmpgrid.nnkpts), indexing='ij')
        print(f"eigvec count: {np.count_nonzero(self.eigvec)}")
        print(f"h2peigvec_vck count: {np.count_nonzero(self.h2peigvec_vck)}")



        vectorized_overlap_ttp = np.vectorize(self._get_exc_overlap_ttp, signature='(),(),(),(),()->()')
        Mssp = vectorized_overlap_ttp(il, ilp, iq, self.kindices_table[iq], ib)

        self.Mssp = Mssp

    # def get_exc_overlap(self, trange = [0], tprange = [0]):
    #     Mssp = np.zeros((len(trange), len(tprange),self.qmpgrid.nkpoints, self.qmpgrid.nnkpts), dtype=np.complex128)
    #     # here l stands for lambda, just to remember me that there is a small difference between lambda and transition index
    #     for il, l in enumerate(trange):
    #         for ilp, lp in enumerate(tprange):   
    #             for iq,ikq in enumerate(self.kindices_table):
    #                 for ib in range(self.qmpgrid.nnkpts):
    #                     Mssp[l,lp,iq, ib] = self._get_exc_overlap_ttp(l,lp,iq,ikq,ib)
    #     self.Mssp = Mssp   
    

    def _get_amn_ttp(self, t, tp, ikq):
        # A_squared = np.abs(self.h2peigv_vck)**2
        # w_qk = np.sum(A_squared, axis = (2,3))
        # ik = self.BSE_table[t][0]
        # iv = self.BSE_table[t][1] 
        # ic = self.BSE_table[t][2] 
        #ikp = self.BSE_table[tp][0]
        #ivp = self.BSE_table[tp][1] 
        #icp = self.BSE_table[tp][2] 
        #ikmq = self.kmpgrid.kmq_grid_table[ik,iq][1]
        #Ammn_ttp = w_qk[ikq, t] #self.h2peigvec_vck[iq,t, self.bse_nv-self.nv+iv, ic-self.nv,ik]#*np.vdot(self.eigvec[ikmq,:,iv], self.eigvec[ik,:,ic])
        Ammn_ttp = np.sum(self.h2peigvec_vck[ikq, t, :, :, :] * np.conjugate(self.h2peigvec_vck[ikq, tp, :, :, :]))
        return Ammn_ttp

    def get_exc_amn(self, trange = [0], tprange = [0]):
        Amn = np.zeros((len(trange), len(tprange),self.qmpgrid.nkpoints), dtype=np.complex128)
        for it,t in enumerate(trange):
            for itp, tp in enumerate(tprange):
                for iq, ikq in enumerate(self.kindices_table):
                    Amn[t,tp, iq] = self._get_amn_ttp(t,tp, ikq)        
        self.Amn = Amn

    def write_exc_overlap(self, seedname='wannier90_exc', trange=[0], tprange=[0]):

        if self.Mssp is None:
            self.get_exc_overlap(trange, tprange)

        from datetime import datetime

        # Using a context manager to handle file operations
        current_datetime = datetime.now()
        date_time_string = current_datetime.strftime("%Y-%m-%d at %H:%M:%S")
        output_lines = []

        # Preparing header and initial data
        output_lines.append(f'Created on {date_time_string}\n')
        output_lines.append(f'\t{len(trange)}\t{self.qmpgrid.nkpoints}\t{self.qmpgrid.nnkpts}\n')


        # Generate output for each point
        for iq,ikq in enumerate(self.kindices_table):
            for ib in range(self.qmpgrid.nnkpts):
                # Header for each block
                output_lines.append(f'\t{self.qmpgrid.qpb_grid_table[iq,ib][0]+1}\t{self.qmpgrid.qpb_grid_table[iq,ib][1]+1}' +
                                    f'\t{self.qmpgrid.qpb_grid_table[iq,ib][2]}\t{self.qmpgrid.qpb_grid_table[iq,ib][3]}' +
                                    f'\t{self.qmpgrid.qpb_grid_table[iq,ib][4]}\n')
                # Data for each transition range
                for it, t in enumerate(trange):
                    for itp, tp in enumerate(tprange):
                        mssp_real = np.real(self.Mssp[tp, t, iq, ib])
                        mssp_imag = np.imag(self.Mssp[tp, t, iq, ib])
                        output_lines.append(f'\t{mssp_real:.14f}\t{mssp_imag:.14f}\n')

        # Writing all data at once
        with open(f'{seedname}.mmn', 'w') as f_out:
            f_out.writelines(output_lines)

        # current_datetime = datetime.now()
        # date_time_string = current_datetime.strftime("%Y-%m-%d at %H:%M:%S")
        # f_out = open(f'{seedname}.mmn', 'w')
        # f_out.write(f'Created on {date_time_string}\n')
        # f_out.write(f'\t{len(trange)}\t{self.qmpgrid.nkpoints}\t{self.qmpgrid.nnkpts}\n')        
        # for iq in range(self.qmpgrid.nkpoints):
        #     for ib in range(self.qmpgrid.nnkpts):
        #         # +1 is for Fortran counting
        #         f_out.write(f'\t{self.qmpgrid.qpb_grid_table[iq,ib][0]+1}\t{self.qmpgrid.qpb_grid_table[iq,ib][1]+1}\t{self.qmpgrid.qpb_grid_table[iq,ib][2]}\t{self.qmpgrid.qpb_grid_table[iq,ib][3]}\t{self.qmpgrid.qpb_grid_table[iq,ib][4]}\n')
        #         for it,t in enumerate(trange):
        #             for itp,tp in enumerate(tprange):
        #                 f_out.write(f'\t{np.real(self.Mssp[tp,t,iq,ib]):.14f}\t{np.imag(self.Mssp[tp,t,iq,ib]):.14f}\n')
        
        # f_out.close()

    def write_exc_eig(self, seedname='wannier90_exc', trange = [0]):
        exc_eig = np.zeros((len(trange), self.qmpgrid.nkpoints), dtype=np.complex128)
        f_out = open(f'{seedname}.eig', 'w')
        for iq, ikq in enumerate(self.kindices_table):
            for it,t in enumerate(trange):
                f_out.write(f'\t{it+1}\t{iq+1}\t{np.real(self.h2peigv[ikq,it]):.13f}\n')
    
    def write_exc_nnkp(self, seedname='wannier90_exc', trange = [0]):
        f_out = open(f'{seedname}.nnkp', 'w')

        from datetime import datetime
        current_datetime = datetime.now()
        date_time_string = current_datetime.strftime("%Y-%m-%d at %H:%M:%S")
        f_out.write(f'Created on {date_time_string}\n\n')
        f_out.write('calc_only_A  :  F\n\n') # have to figure this one out
        
        f_out.write('begin real_lattice\n')
        for i, dim  in enumerate(self.kmpgrid.real_lattice):
            f_out.write(f'\t{dim[0]:.7f}\t{dim[1]:.7f}\t{dim[2]:.7f}\n')
        f_out.write('end real_lattice\n\n')

        f_out.write('begin recip_lattice\n')
        for i, dim in enumerate(self.kmpgrid.reciprocal_lattice):
            f_out.write(f'\t{dim[0]:.7f}\t{dim[1]:.7f}\t{dim[2]:.7f}\n')
        f_out.write('end recip_lattice\n\n')

        f_out.write(f'begin kpoints\n\t {len(self.qmpgrid.red_kpoints)}\n')
        for i, dat in enumerate(self.qmpgrid.red_kpoints):
            f_out.write(f'   {dat[0]:11.8f}\t{dat[1]:11.8f}\t{dat[2]:11.8f}\n')
        f_out.write(f'end kpoints\n\n')

        f_out.write(f'begin projections\n\t')
        f_out.write(f'\nend projections\n\n')
        
        f_out.write('begin nnkpts\n')
        f_out.write(f'\t{self.qmpgrid.nnkpts}\n')
        for iq, q in enumerate(self.qmpgrid.k):
            for ib in range(self.qmpgrid.nnkpts):
                iqpb = self.qmpgrid.qpb_grid_table[iq, ib][1]
                f_out.write(f'\t{iq+1}\t{iqpb+1}\t{self.qmpgrid.qpb_grid_table[iq,ib][2]}\t{self.qmpgrid.qpb_grid_table[iq,ib][3]}\t{self.qmpgrid.qpb_grid_table[iq,ib][4]}\n')
        f_out.write('end nnkpts')

    def write_exc_amn(self, seedname='wannier90_exc', trange = [0], tprange = [0]):
        if (self.Amn is None):
            self.get_exc_amn(trange, tprange)

        f_out = open(f'{seedname}.amn', 'w')

        from datetime import datetime

        current_datetime = datetime.now()
        date_time_string = current_datetime.strftime("%Y-%m-%d at %H:%M:%S")
        f_out.write(f'Created on {date_time_string}\n')
        f_out.write(f'\t{len(trange)}\t{self.qmpgrid.nkpoints}\t{len(tprange)}\n') 
        for iq, q in enumerate(self.kindices_table):
            for itp,tp in enumerate(tprange):
                for it, t in enumerate(trange):                
                    f_out.write(f'\t{it+1}\t{itp+1}\t{iq+1}\t{np.real(self.Amn[it,itp,iq])}\t\t{np.imag(self.Amn[it,itp,iq])}\n')

    def _get_BSE_table(self):
        ntransitions = self.nk*self.bse_nc*self.bse_nv
        BSE_table = np.zeros((ntransitions, 3),dtype=int)
        t_index = 0
        for ik in range(0,self.nk):
            for iv in range(0,self.bse_nv):
                for ic in range(0,self.bse_nc):
                        BSE_table[t_index] = [ik, self.nv-self.bse_nv+iv, self.nv+ic]
                        t_index += 1
        self.ntransitions = ntransitions
        return BSE_table
    
    def find_degenerate_eigenvalues(self, eigenvalues, eigenvectors, threshold=1e-3):
        degeneracies = {}
        for i, eigv1 in enumerate(eigenvalues):
            for j, eigv2 in enumerate(eigenvalues):
                if i < j and np.abs(eigv1 - eigv2) < threshold:
                    if i not in degeneracies:
                        degeneracies[i] = [i]
                    degeneracies[i].append(j)
        
        # Collect eigenvectors for each degenerate eigenvalue
        degenerate_eigenvectors = {key: eigenvectors[:, value] for key, value in degeneracies.items()}
        
        return degenerate_eigenvectors    

    # def ensure_conjugate_symmetry(self,matrix):
    #     n = matrix.shape[0]
    #     for i in range(n):
    #         for j in range(i+1, n):
    #             if np.isclose(matrix[i, j].real, matrix[j, i].real) and np.isclose(matrix[i, j].imag, -matrix[j, i].imag):
    #                 matrix[j, i] = np.conjugate(matrix[i, j])
    #     return matrix
    def _get_aux_maps(self):
        yexc_atk = YamboExcitonDB.from_db_file(self.latdb, filename=f'{self.excitons_path}/ndb.BS_diago_Q1')
        aux_t = np.lexsort((yexc_atk.table[:, 2], yexc_atk.table[:, 1], yexc_atk.table[:, 0]))
        # Create an array to store the inverse mapping
        inverse_aux_t = np.empty_like(aux_t)
        # Populate the inverse mapping
        inverse_aux_t[aux_t] = np.arange(aux_t.size)        
        
        return aux_t, inverse_aux_t

def chunkify(lst, n):
    """Divide list `lst` into `n` chunks."""
    return [lst[i::n] for i in range(n)]    <|MERGE_RESOLUTION|>--- conflicted
+++ resolved
@@ -416,11 +416,7 @@
             h2peigv_vck = np.zeros((self.bse_nv, self.bse_nc, self.nk), dtype=np.complex128)
             h2peigvec_vck = np.zeros((self.dimbse,self.bse_nv,self.bse_nc,self.nk),dtype=np.complex128)
             deg_h2peigvec = np.array([])
-<<<<<<< HEAD
-            (self.h2peigv, self.h2peigvec) = scipy.linalg.eigh(self.H2P)
-=======
             (self.h2peigv, self.h2peigvec,_) = zheev(self.H2P)
->>>>>>> 11e5c5bf
             self.deg_h2peigvec = self.find_degenerate_eigenvalues(self.h2peigv, self.h2peigvec)
             #(self.h2peigv,self.h2peigvec) = sort_eig(self.h2peigv,self.h2peigvec)  # this needs fixing
             for t in range(self.dimbse):
@@ -449,10 +445,6 @@
                 tmph2peigvec = np.zeros((self.dimbse,self.dimbse),dtype=np.complex128)
                 tmph2peigv_vck = np.zeros((self.bse_nv, self.bse_nc, self.nk), dtype=np.complex128)
                 tmph2peigvec_vck = np.zeros((self.dimbse,self.bse_nv,self.bse_nc,self.nk),dtype=np.complex128)
-<<<<<<< HEAD
-                (tmph2peigv, tmph2peigvec) = scipy.linalg.eigh(self.H2P[iq])
-                deg_h2peigvec = np.append(deg_h2peigvec, self.find_degenerate_eigenvalues(tmph2peigv, tmph2peigvec))
-=======
                 (auxh2peigv,_) = scipy.linalg.eig(self.H2P[iq])
                 (tmph2peigv, tmph2peigvec,_) = zheev(self.H2P[iq])
                 qt_sort[iq,:] = np.argsort(auxh2peigv)
@@ -461,7 +453,6 @@
                 tmph2peigvec = tmph2peigvec[qt_sort[iq],:]
                 self.BSE_table_sort[iq,:,:] = self.BSE_table[qt_sort[iq]]
                 #deg_h2peigvec = np.append(deg_h2peigvec, self.find_degenerate_eigenvalues(tmph2peigv, tmph2peigvec))
->>>>>>> 11e5c5bf
                 # (self.h2peigv,self.h2peigvec) = sort_eig(self.h2peigv,self.h2peigvec) # this needs fixing
                 for t in range(self.dimbse):
                     ik, iv, ic = self.BSE_table_sort[iq][t]
@@ -542,18 +533,6 @@
 
         if (self.ctype=='v2dt2'):
             #print('\n Kernel built from v2dt2 Coulomb potential. Remember to provide the cutoff length lc in Bohr\n')
-<<<<<<< HEAD
-            K_direct = self.cpot.v2dt2(self.kmpgrid.car_kpoints[ik,:],self.kmpgrid.car_kpoints[ikp,:]) \
-                        *np.einsum('i,i->', np.conjugate(self.eigvec[ik, :, ic]), self.eigvec[ikp, :, icp])  \
-                        *np.einsum('j,j->', np.conjugate(self.eigvec[ikpminusq, :, ivp]), self.eigvec[ikminusq, :, iv])
-        
-        elif(self.ctype == 'v2dk'):
-            #print('\n Kernel built from v2dk Coulomb potential. Remember to provide the cutoff length lc in Bohr\n')
-            K_direct = self.cpot.v2dk(self.kmpgrid.car_kpoints[ik,:],self.kmpgrid.car_kpoints[ikp,:] )\
-                        *np.einsum('i,i->', self.eigvec[ik, :, ic].conj(), self.eigvec[ikp, :, icp])  \
-                        *np.einsum('j,j->', self.eigvec[ikpminusq, :, ivp].conj(), self.eigvec[ikminusq, :, iv])
-            
-=======
             # Ensure inputs are NumPy arrays
             #K_direct = self.cpot.v2dt2(self.kmpgrid.car_kpoints[ik,:],self.kmpgrid.car_kpoints[ikp,:])\
             #   *np.vdot(self.eigvec[ik,:, ic],self.eigvec[ikp,:, icp])*np.vdot(self.eigvec[ikpminusq,:, ivp],self.eigvec[ikminusq,:, iv])
@@ -595,7 +574,6 @@
 
             return K_Ex, K_direct
         
->>>>>>> 11e5c5bf
         elif(self.ctype == 'vcoul'):
             #print('''\n Kernel built from screened Coulomb potential.\n
             #   Screening should be set via the instance of the Coulomb Potential class.\n
@@ -615,12 +593,6 @@
             #print('''\n Kernel built from v2drk Coulomb potential.\n
             #   lc, ez, w and r0 should be set via the instance of the Coulomb potential class.\n
             #   ''')
-<<<<<<< HEAD
-            K_direct = self.cpot.v2drk(self.kmpgrid.car_kpoints[ik,:],self.kmpgrid.car_kpoints[ikp,:])\
-                        *np.einsum('i,i->', self.eigvec[ik, :, ic].conj(), self.eigvec[ikp, :, icp])  \
-                        *np.einsum('j,j->', self.eigvec[ikpminusq, :, ivp].conj(), self.eigvec[ikminusq, :, iv])
-        return K_direct
-=======
             # K_direct = self.cpot.v2drk(self.kmpgrid.car_kpoints[ik,:],self.kmpgrid.car_kpoints[ikp,:])\
                         # *np.vdot(self.eigvec[ik,:, ic],self.eigvec[ikp,:, icp])*np.vdot(self.eigvec[ikpminusq,:, ivp],self.eigvec[ikminusq,:, iv])            
             # K_ex = self.cpot.v2drk(self.qmpgrid.car_kpoints[iq,:],[0.0,0.0,0.0] )\
@@ -642,7 +614,6 @@
             K_Ex = v2dt2_array[0][self.BSE_table[:,0]] * dotc1v1 * dotv2c2
 
             return K_direct, K_Ex
->>>>>>> 11e5c5bf
     
     def _getKEx(self,ik,iv,ic,ikp,ivp,icp,iq):
         if (self.ktype =='IP'):
@@ -657,12 +628,6 @@
 
         if (self.ctype=='v2dt2'):
             #print('\n Kernel built from v2dt2 Coulomb potential. Remember to provide the cutoff length lc in Bohr\n')
-<<<<<<< HEAD
-            K_ex = self.cpot.v2dt2(self.qmpgrid.car_kpoints[iq,:],[0.0,0.0,0.0] )\
-                        *np.einsum('i,i->', np.conjugate(self.eigvec[ik, :, ic]), self.eigvec[ikminusq, :, iv])  \
-                        *np.einsum('j,j->', np.conjugate(self.eigvec[ikpminusq, :, ivp]), self.eigvec[ikp, :, icp])            
-        
-=======
             # K_ex = self.cpot.v2dt2(self.qmpgrid.car_kpoints[iq,:],[0.0,0.0,0.0] )\
                         # *np.vdot(self.eigvec[ik,:, ic],self.eigvec[ikminusq,:, iv])*np.vdot(self.eigvec[ikpminusq,:, ivp],self.eigvec[ikp,: ,icp])
             kpt1 = self.kmpgrid.car_kpoints
@@ -696,7 +661,6 @@
                 (1.0 - np.exp(-Qxy * Zc) * np.cos(Qz * Zc))
             )
             return v2dt2_array
->>>>>>> 11e5c5bf
         elif(self.ctype == 'v2dk'):
             #print('\n Kernel built from v2dk Coulomb potential. Remember to provide the cutoff length lc in Bohr\n')
             K_ex = self.cpot.v2dk(self.qmpgrid.car_kpoints[iq,:],[0.0,0.0,0.0] )\
@@ -713,18 +677,10 @@
         
         elif(self.ctype == 'v2dt'):
             #print('''\n Kernel built from v2dt Coulomb potential.\n
-<<<<<<< HEAD
-            #   ''')œ
-            K_ex = self.cpot.v2dt(self.qmpgrid.car_kpoints[iq,:],[0.0,0.0,0.0] )\
-                        *np.einsum('i,i->', self.eigvec[ik, :, ic].conj(), self.eigvec[ikminusq, :, iv])  \
-                        *np.einsum('j,j->', self.eigvec[ikpminusq, :, ivp].conj(), self.eigvec[ikp, :, icp])          
-                    
-=======
             #   ''')
             K_ex = self.cpot.v2dt(self.qmpgrid.car_kpoints[iq,:],[0.0,0.0,0.0])\
                         *np.vdot(self.eigvec[ik,:, ic],self.eigvec[ikminusq,:, iv])*np.vdot(self.eigvec[ikpminusq,:, ivp],self.eigvec[ikp,: ,icp])
         
->>>>>>> 11e5c5bf
         elif(self.ctype == 'v2drk'):
             #print('''\n Kernel built from v2drk Coulomb potential.\n
             #   lc, ez, w and r0 should be set via the instance of the Coulomb potential class.\n
