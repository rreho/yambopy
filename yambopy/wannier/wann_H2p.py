import numpy as np
from yambopy.wannier.wann_asegrid import ase_Monkhorst_Pack
from yambopy.wannier.wann_utils import *
from yambopy.wannier.wann_dipoles import TB_dipoles
from yambopy.wannier.wann_occupations import TB_occupations
from yambopy.dbs.bsekerneldb import *
from yambopy.dbs.electronsdb import *
from yambopy.dbs.latticedb import *
from yambopy.wannier.wann_io import AMN
from scipy.linalg.lapack import zheev
from time import time
import scipy
import gc

def process_file(args):
    idx, exc_db_file, data_dict = args
    # Unpacking data necessary for processing
    latdb, kernel_path, kpoints_indexes, HA2EV, BSE_table, kplusq_table, kminusq_table_yambo, eigv, f_kn = data_dict.values()

    yexc_atk = YamboExcitonDB.from_db_file(latdb, filename=exc_db_file)
    kernel_db = YamboBSEKernelDB.from_db_file(latdb, folder=f'{kernel_path}', Qpt=kpoints_indexes[idx]+1)
    aux_t = np.lexsort((yexc_atk.table[:,2], yexc_atk.table[:,1],yexc_atk.table[:,0]))
    K_ttp = kernel_db.kernel[aux_t][:,aux_t]  
    H2P_local = np.zeros((len(BSE_table), len(BSE_table)), dtype=np.complex128)

    del kernel_db, yexc_atk  # Free memory as early as possible

    BSE_table = np.array(BSE_table)
    ik = BSE_table[:, 0]
    iv = BSE_table[:, 1]
    ic = BSE_table[:, 2]

    ikp = BSE_table[:, 0]
    ivp = BSE_table[:, 1]
    icp = BSE_table[:, 2]

    ikplusq = kplusq_table[ik, kpoints_indexes[idx],1]
    ikminusq = kminusq_table_yambo[ik, kpoints_indexes[idx],1]
    ikpminusq = kminusq_table_yambo[ikp, kpoints_indexes[idx],1]

    # Ensure deltaE is diagonal
    deltaE = np.zeros((len(BSE_table), len(BSE_table)),dtype=np.complex128)
    diag_indices = np.arange(len(BSE_table))
    mask = (ik == ikp) & (ic == icp) & (iv == ivp)
    deltaE[diag_indices, diag_indices] = np.where(mask, eigv[ik, ic] - eigv[ikpminusq, iv], 0.0)

    occupation_diff = -f_kn[ikpminusq, ivp] + f_kn[ikp, icp]
    del ik, iv, ic, ikp, ivp, icp, ikplusq, ikminusq, ikpminusq  # Free memory
    K = -(K_ttp[np.arange(BSE_table.shape[0])[:, None], np.arange(BSE_table.shape[0])[None, :]]) * HA2EV

    # Ensure deltaE is diagonal in (t, tp)
    H2P_local = deltaE + occupation_diff[:, None] * K

    del deltaE, occupation_diff, K, K_ttp  # Free memory
    gc.collect()  # Force garbage collection

    return idx, H2P_local    

    # for t in range(len(BSE_table)):
    #     ik, iv, ic = BSE_table[t]
    #     for tp in range(len(BSE_table)):
    #         ikp, ivp, icp = BSE_table[tp]
    #         ikplusq = kplusq_table[ik, kpoints_indexes[idx]]
    #         ikminusq = kminusq_table_yambo[ik, kpoints_indexes[idx]]
    #         ikpminusq = kminusq_table_yambo[ikp, kpoints_indexes[idx]]
    #         K = -(K_ttp[t, tp]) * HA2EV
    #         deltaE = eigv[ik, ic] - eigv[ikpminusq, iv] if (ik == ikp and icp == ic and ivp == iv) else 0.0
    #         occupation_diff = -f_kn[ikpminusq, ivp] + f_kn[ikp, icp]
    #         element_value = deltaE + occupation_diff * K
    #         H2P_local[t, tp] = element_value
    # return idx, H2P_local

class FakeLatticeObject():
    '''should make the YamboLatticeDB class actually more lightweight and
    allow for other ways of initiliazing with only the unit cell for instance because we don't need most things.
    We only need: 
    .lat_vol
    .alat

    YamboBSEKernelDB class only uses it when it needs kernel values per bands, and in that case it only need nkpoints
    
    '''
    def __init__(self, model):
        self.alat = model.uc * 1/0.52917720859      # this results in minor difference, do we really want the values from yambo?
        self.lat = self.alat
        self.lat_vol = np.prod(np.diag(self.alat))  # difference becomes bigger
        self.rlat = model.reciprocal_lattice
        self.rlat_vol = np.prod(np.diag(self.rlat))


class H2P():
    '''Build the 2-particle resonant Hamiltonian H2P
        Easy to use only requires the model as input. 
    '''
    def __init__(self, model, electronsdb_path, qmpgrid, bse_nv=1, bse_nc=1, kernel_path=None, excitons_path=None,cpot=None, \
                 ctype='v2dt2',ktype='direct',bsetype='resonant', method='model',f_kn=None, f_qn = None,\
                 TD=False,  TBos=300 , run_parallel=False,dimslepc=100,gammaonly=False,nproc=8,eta=0.01):
    
    # nk, nb, nc, nv,eigv, eigvec, bse_nv, bse_nc, T_table, electronsdb, kmpgrid, qmpgrid,excitons=None, \
    #               kernel_path=None, excitons_path=None,cpot=None,ctype='v2dt2',ktype='direct',bsetype='resonant', method='model',f_kn=None, \
    #               TD=False,  TBos=300 , run_parallel=False): 
        '''Build H2P:
            bsetype = 'full' build H2P resonant + antiresonant + coupling
            bsetype = 'resonant' build H2p resonant
            TD is the Tahm-Dancoff which neglects the coupling
        '''
        self.model = model
        self.nk = model.nk
        self.nb = model.nb
        self.nc = model.nc
        self.nv = model.nv
        self.bse_nv = bse_nv
        self.bse_nc = bse_nc
        self.kmpgrid = model.mpgrid
        self.nq = len(qmpgrid.k)
        self.eigv = model.eigv
        self.eigvec = model.eigvec
        self.qmpgrid = qmpgrid
        self.gammaonly=gammaonly
        self.eta = eta
        if(self.gammaonly):
            self.nq_double = 1
        else:
            self.nq_double = len(self.qmpgrid.k)
        self.kindices_table=self.kmpgrid.get_kindices_fromq(self.qmpgrid)
        try:
            self.q0index = self.qmpgrid.find_closest_kpoint([0.0,0.0,0.0])
        except ValueError:
            print('Warning! Q=0 index not found')
        self.dimbse = self.bse_nv*self.bse_nc*self.nk
        if electronsdb_path:
            self.electronsdb_path = electronsdb_path
            self.electronsdb = YamboElectronsDB.from_db_file(folder=f'{electronsdb_path}', Expand=True)
            self.latdb = YamboLatticeDB.from_db_file(folder=f'{electronsdb_path}', Expand=True)
        else:
            self.electronsdb = FakeLatticeObject(model)
            self.latdb = FakeLatticeObject(model)
        self.offset_nv = self.nv-self.bse_nv
        self.T_table = model.T_table
        self.BSE_table = self._get_BSE_table()
        self.ktype = ktype
        self.TD = TD #Tahm-Dancoff
        self.TBos = TBos
        self.method = method
        self.run_parallel = run_parallel
        self.Mssp = None
        self.Amn = None
        self.skip_diago = False
        self.nproc = nproc
        # consider to build occupations here in H2P with different occupation functions
        if not hasattr(self,'f_kn'):
            self.f_kn = np.zeros((self.nk,self.nb),dtype=np.float64)
            self.f_kn[:,:self.nv] = 1.0
        else:
            self.f_kn = f_kn
        if not hasattr(self,'f_qn'):
            self.f_qn = np.zeros((self.nq_double,self.nb),dtype = np.float64)
            self.f_qn[:,:self.nv] = 1.0
        else:
            self.f_qn = f_qn
        if(self.method=='model' and cpot is not None):
            self.ctype = ctype
            (self.kplusq_table, self.kminusq_table) = self.kmpgrid.get_kq_tables(self.qmpgrid)  # the argument of get_kq_tables used to be self.qmpgrid. But for building the BSE hamiltonian we should not use the half-grid. To be tested for loop involving the q/2 hamiltonian  
            (self.qplusk_table, self.qminusk_table) = self.qmpgrid.get_kq_tables(self.kmpgrid, sign='-')  # minus sign to have k-q  
            #(self.kplusq_table_yambo, self.kminusq_table_yambo) = self.kmpgrid.get_kq_tables_yambo(self.electronsdb) # used in building BSE
            print('\n Building H2P from model Coulomb potentials. Default is v2dt2\n')
            self.cpot = cpot
            self.H2P = self._buildH2P_fromcpot()
        elif(self.method=='kernel' and cpot is None):
            (self.kplusq_table, self.kminusq_table) = self.kmpgrid.get_kq_tables(self.qmpgrid)
            (self.qplusk_table, self.qminusk_table) = self.qmpgrid.get_kq_tables(self.kmpgrid, sign='-')  # minus sign to have k-q  
            (self.kplusq_table_yambo, self.kminusq_table_yambo) = self.kmpgrid.get_kq_tables_yambo(self.electronsdb) # used in building BSE
            print('\n Building H2P from model YamboKernelDB\n')
            #Remember that the BSEtable in Yambopy start counting from 1 and not to 0
            try:
                self.kernel_path = kernel_path
                if not excitons_path:
                    self.excitons_path = kernel_path
                else:
                    self.excitons_path = excitons_path
            except  TypeError:
                print('Error Kernel is None or Path Not found')
            self.H2P = self._buildH2P()
        elif(self.method=='skip-diago' and cpot is None):
            self.excitons_path = excitons_path
            print('Method skip-diago running only for post-processing of wannier exc data: Remember to set dimslepc')
            self.skip_diago = True
            self.dimslepc=dimslepc
            (self.h2peigv, self.h2peigvec,self.h2peigv_vck, self.h2peigvec_vck) = self._buildH2Peigv()
            (self.aux_t,self.inverse_aux_t) = self._get_aux_maps()
        else:
            print('\nWarning! Kernel can be built only from Yambo database or model Coulomb potential\n')


    def _buildH2P(self):
        if self.run_parallel:
            import multiprocessing as mp
            cpucount= mp.cpu_count()
            print(f"CPU count involved in H2P loading pool: {cpucount}")
            pool = mp.Pool(self.nproc)
            full_kpoints, kpoints_indexes, symmetry_indexes = self.electronsdb.iku_kpoints, self.electronsdb.kpoints_indexes, self.electronsdb.symmetry_indexes
            # full_kpoints, kpoints_indexes, symmetry_indexes = self.electronsdb.expand_kpts()

            if self.nq_double == 1:
                H2P = np.zeros((self.dimbse, self.dimbse), dtype=np.complex128)
                file_suffix = 'ndb.BS_diago_Q1'
            else:
                H2P = np.zeros((self.nq_double, self.dimbse, self.dimbse), dtype=np.complex128)
                file_suffix = [f'ndb.BS_diago_Q{kpoints_indexes[iq] + 1}' for iq in range(self.nq_double)]

            exciton_db_files = [f'{self.excitons_path}/{suffix}' for suffix in np.atleast_1d(file_suffix)]
            t0 = time()

            # Prepare data to be passed
            data_dict = {
                'latdb': self.latdb,
                'kernel_path': self.kernel_path,
                'kpoints_indexes': kpoints_indexes,
                'HA2EV': HA2EV,
                'BSE_table': self.BSE_table,
                'kplusq_table': self.kplusq_table,
                'kminusq_table_yambo': self.kminusq_table_yambo,
                'eigv': self.eigv,
                'f_kn': self.f_kn
            }
            
            # Map with the necessary data tuple
            results = pool.map(process_file, [(idx, file, data_dict) for idx, file in enumerate(exciton_db_files)])
            for idx, result in results:
                if self.nq_double == 1:
                    H2P = result
                else:
                    H2P[idx] = result
            del results  # Free up memory by deleting the results
            gc.collect()  # Force garbage collection
            print(f"Hamiltonian matrix construction completed in {time() - t0:.2f} seconds.")
            pool.close()
            pool.join()
            return H2P

        else:
            # Expanded k-points and symmetry are prepared for operations that might need them
            full_kpoints, kpoints_indexes, symmetry_indexes = self.electronsdb.iku_kpoints, self.electronsdb.kpoints_indexes, self.electronsdb.symmetry_indexes

            # Pre-fetch all necessary data based on condition
            if self.nq_double == 1:
                H2P = np.zeros((self.dimbse, self.dimbse), dtype=np.complex128)
                file_suffix = 'ndb.BS_diago_Q1'
            else:
                H2P = np.zeros((self.nq_double, self.dimbse, self.dimbse), dtype=np.complex128)
                file_suffix = [f'ndb.BS_diago_Q{kpoints_indexes[iq] + 1}' for iq in range(self.nq_double)]

            # Common setup for databases (Yambo databases)
            exciton_db_files = [f'{self.excitons_path}/{suffix}' for suffix in np.atleast_1d(file_suffix)]
            # this is Yambo kernel, however I need an auxiliary kernel since the indices of c and v are different between BSE_table and BSE_table of YamboExcitonDB
            t0 = time()

            for idx, exc_db_file in enumerate(exciton_db_files):
                yexc_atk = YamboExcitonDB.from_db_file(self.latdb, filename=exc_db_file)
                v_band = np.min(yexc_atk.table[:, 1])
                c_band = np.max(yexc_atk.table[:, 2])
                kernel_db = YamboBSEKernelDB.from_db_file(self.latdb, folder=f'{self.kernel_path}',Qpt=kpoints_indexes[idx]+1)
                aux_t = np.lexsort((yexc_atk.table[:,2], yexc_atk.table[:,1],yexc_atk.table[:,0]))
                K_ttp = kernel_db.kernel[aux_t][:,aux_t]
                # Operations for matrix element calculations
                BSE_table = np.array(self.BSE_table)
                ik = BSE_table[:, 0]
                iv = BSE_table[:, 1]
                ic = BSE_table[:, 2]

                ikp = BSE_table[:, 0]
                ivp = BSE_table[:, 1]
                icp = BSE_table[:, 2]

                ikplusq = self.kplusq_table[ik, kpoints_indexes[idx],1]
                ikminusq = self.kminusq_table_yambo[ik, kpoints_indexes[idx],1]
                ikpminusq = self.kminusq_table_yambo[ikp, kpoints_indexes[idx],1]

                # Ensure deltaE is diagonal
                deltaE = np.zeros((self.dimbse, self.dimbse),dtype=np.complex128)
                diag_indices = np.arange(self.dimbse)
                mask = (ik == ikp) & (ic == icp) & (iv == ivp)
                deltaE[diag_indices, diag_indices] = np.where(mask, self.eigv[ik, ic] - self.eigv[ikpminusq, iv], 0.0)

                occupation_diff = -self.f_kn[ikpminusq, ivp] + self.f_kn[ikp, icp]

                # Refactored K calculation
                K = -(K_ttp[np.arange(self.dimbse)[:, None], np.arange(self.dimbse)[None, :]]) * HA2EV

                element_value = deltaE + occupation_diff[:, None] * K
                if self.nq_double == 1:
                    H2P[:, :] = element_value
                else:
                    H2P[idx, :, :] = element_value
                del element_value  # Free up memory by deleting the results
                gc.collect()  # Force garbage collection
            print(f"Hamiltonian matrix construction completed in {time() - t0:.2f} seconds.")
            return H2P              
        
    def _buildH2Peigv(self):
        if self.skip_diago:
            H2P = None
            full_kpoints, kpoints_indexes, symmetry_indexes = self.electronsdb.iku_kpoints, self.electronsdb.kpoints_indexes, self.electronsdb.symmetry_indexes

            if self.nq_double == 1:
                H2P = np.zeros((self.dimbse, self.dimbse), dtype=np.complex128)
                file_suffix = 'ndb.BS_diago_Q1'
            else:
                H2P = np.zeros((self.nq_double, self.dimbse, self.dimbse), dtype=np.complex128)
                file_suffix = [f'ndb.BS_diago_Q{kpoints_indexes[iq] + 1}' for iq in range(self.nq_double)]

            exciton_db_files = [f'{self.excitons_path}/{suffix}' for suffix in np.atleast_1d(file_suffix)]
            h2peigv_vck = np.zeros((self.nq_double, self.bse_nv, self.bse_nc, self.nk), dtype=np.complex128)
            h2peigvec_vck = np.zeros((self.nq_double, self.dimslepc, self.bse_nv, self.bse_nc, self.nk), dtype=np.complex128)
            h2peigv = np.zeros((self.nq_double, self.dimslepc), dtype=np.complex128)
            h2peigvec = np.zeros((self.nq_double, self.dimslepc, self.dimbse), dtype=np.complex128)
            t0 = time()

            for idx, exc_db_file in enumerate(exciton_db_files):
                yexc_atk = YamboExcitonDB.from_db_file(self.latdb, filename=exc_db_file)
                aux_t = np.lexsort((yexc_atk.table[:, 2], yexc_atk.table[:, 1], yexc_atk.table[:, 0]))
                # Create an array to store the inverse mapping
                inverse_aux_t = np.empty_like(aux_t)
                # Populate the inverse mapping
                inverse_aux_t[aux_t] = np.arange(aux_t.size)

                tmph2peigvec = yexc_atk.eigenvectors.filled(0).copy()
                tmph2peigv = yexc_atk.eigenvalues.filled(0).copy()

                BSE_table = np.array(self.BSE_table)
                ik = BSE_table[inverse_aux_t, 0]
                iv = BSE_table[inverse_aux_t, 1]
                ic = BSE_table[inverse_aux_t, 2]

                ikp = BSE_table[inverse_aux_t, 0]


                # Broadcasting and advanced indexing
                inverse_aux_t_slepc = inverse_aux_t[:self.dimslepc]
                h2peigv[idx, :] = tmph2peigv[:]
                h2peigvec[idx, :, :] = tmph2peigvec[:self.dimslepc, :]

                ik_t = ik[:self.dimslepc]
                iv_t = iv[:self.dimslepc]
                ic_t = ic[:self.dimslepc]
                #this should be called with inverse_aux_t
                h2peigv_vck[idx, self.bse_nv - self.nv + iv_t, ic_t - self.nv, ik_t] = tmph2peigv[:self.dimslepc]

                ikp_indices = BSE_table[inverse_aux_t, 0]
                ivp_indices = BSE_table[inverse_aux_t, 1]
                icp_indices = BSE_table[inverse_aux_t, 2]
                #tmph2peigvec = tmph2peigvec.reshape((1, 100, 648))
                tmp_t = np.arange(0,self.dimslepc)
                #first t index should be called normally, second with inverse_aux_t
                h2peigvec_vck[idx, tmp_t[:,None], self.bse_nv - self.nv + ivp_indices[None,:], icp_indices[None,:] - self.nv, ikp_indices[None,:]] = tmph2peigvec[:, :]
            self.H2P = H2P
            print(f"Reading excitonic eigenvalues and eigenvectors in {time() - t0:.2f} seconds.")
            return h2peigv, h2peigvec, h2peigv_vck, h2peigvec_vck
        else:
            print('Error: skip_diago is false')         

    def _buildH2P_fromcpot(self):
        'build resonant h2p from model coulomb potential'
        if (self.nq_double == 1):        
            H2P = np.zeros((self.dimbse,self.dimbse),dtype=np.complex128)
            for t in range(self.dimbse):
                for tp in range(self.dimbse):
                    ik = self.BSE_table[t][0]
                    iv = self.BSE_table[t][1]
                    ic = self.BSE_table[t][2]
                    ikp = self.BSE_table[tp][0]
                    ivp = self.BSE_table[tp][1]
                    icp = self.BSE_table[tp][2]
                    K_direct = self._getKd(ik,iv,ic,ikp,ivp,icp)
                    if (t == tp ):
                        H2P[t,tp] = self.eigv[ik,ic]-self.eigv[ik,iv] + (self.f_kn[ik,iv]-self.f_kn[ik,ic])*K_direct # here -1 because (K_ex-K_direct) and K_ex = 0
                    else:
                        H2P[t,tp] = +(self.f_kn[ik,iv]-self.f_kn[ik,ic])*K_direct
                        #if (self.TD==True):
                        #    H2P[t,tp] = 0.0
                        #else:         
            return H2P
        else:
            H2P = np.zeros((self.nq_double, self.dimbse, self.dimbse), dtype=np.complex128)
            print('initialize buildh2p from cpot')
            t0 = time()

            # Precompute kplusq and kminusq tables
            ikpminusq = self.kplusq_table[:, :, 1]
            ikminusq = self.kminusq_table[:, :, 1]
            ikminusgamma = self.kminusq_table[:, :, 0]
            eigc1 = self.eigvec[self.BSE_table[:,0], :, self.BSE_table[:,2]][:,np.newaxis,:]   # conduction bands
            eigc2 = self.eigvec[self.BSE_table[:,0], :, self.BSE_table[:,2]][np.newaxis,:,:]   # conduction bands
            eigv1 = self.eigvec[ikminusq, :, :][self.BSE_table[:,0],:,:,self.BSE_table[:,1]][:,np.newaxis,:,:]  # Valence bands
            eigv2 = self.eigvec[ikminusq, :, :][self.BSE_table[:,0],:,:,self.BSE_table[:,1]][np.newaxis,:,:,:]  # Valence bands
            
            K_direct, K_Ex = self._getKdq()       #sorry

            K_diff = K_direct - K_Ex[:,np.newaxis,:]
            f_diff = self.f_kn[ikminusq][:,self.BSE_table[:,0],:][:,:,self.BSE_table[:,1]] -  self.f_kn[ikminusgamma][:,self.BSE_table[:,0],:][:,:,self.BSE_table[:,2]] 
            H2P = f_diff * K_diff
            result = self.eigv[ikminusq[self.BSE_table[:, 0]], self.BSE_table[:, 1][:, None]].T  # Shape: (nqpoints, ntransitions)
            eigv_diff = self.eigv[self.BSE_table[:,0],self.BSE_table[:,2]] - result
            self.eigv_diff_ttp = eigv_diff
            self.eigvecc_t = eigc1[:,0,:]
            self.eigvecv_t = eigv1[:,0,0,:]
            diag = np.einsum('ij,ki->kij', np.eye(self.dimbse), eigv_diff)  # when t ==tp
            H2P += diag
            print(f'Completed in {time() - t0} seconds')
            return H2P

    def _buildKernel(self, kernel):
        pass
        
    def _getexcitons(self, excitons):
        pass
        
    def solve_H2P(self):
        if(self.nq_double == 1):
            print(f'\nDiagonalizing the H2P matrix with dimensions: {self.dimbse}\n')
            t0 = time()
            self.h2peigv = np.zeros((self.dimbse), dtype=np.complex128)
            self.h2peigvec = np.zeros((self.dimbse,self.dimbse),dtype=np.complex128)
            h2peigv_vck = np.zeros((self.bse_nv, self.bse_nc, self.nk), dtype=np.complex128)
            h2peigvec_vck = np.zeros((self.dimbse,self.bse_nv,self.bse_nc,self.nk),dtype=np.complex128)
            deg_h2peigvec = np.array([])
            (self.h2peigv, self.h2peigvec,_) = zheev(self.H2P)
            self.deg_h2peigvec = self.find_degenerate_eigenvalues(self.h2peigv, self.h2peigvec)
            #(self.h2peigv,self.h2peigvec) = sort_eig(self.h2peigv,self.h2peigvec)  # this needs fixing
            for t in range(self.dimbse):
                ik, iv, ic = self.BSE_table[t]
                h2peigvec_vck[:,self.bse_nv-self.nv+iv, ic-self.nv, ik] = self.h2peigvec[t,:]   
                h2peigv_vck[self.bse_nv-self.nv+iv, ic-self.nv, ik] = self.h2peigv[t]
            
            self.h2peigv_vck = h2peigv_vck        
            self.h2peigvec_vck = h2peigvec_vck
            self.deg_h2peigvec = deg_h2peigvec
            t1 = time()

            print(f'\n Diagonalization of H2P in {t1-t0:.3f} s')
        else:
            h2peigv = np.zeros((self.nq_double,self.dimbse), dtype=np.complex128)
            h2peigvec = np.zeros((self.nq_double,self.dimbse,self.dimbse),dtype=np.complex128)
            h2peigv_vck = np.zeros((self.nq_double,self.bse_nv, self.bse_nc, self.nk), dtype=np.complex128)
            h2peigvec_vck = np.zeros((self.nq_double,self.dimbse,self.bse_nv,self.bse_nc,self.nk),dtype=np.complex128) 
            deg_h2peigvec = np.array([])        
            
            print(f'\nDiagonalizing the H2P matrix with dimensions: {self.H2P.shape} \n')
            t0 = time()
            for iq in range(0,self.nq_double):

                (h2peigv[iq],h2peigvec[iq]) = scipy.linalg.eigh(self.H2P[iq])

                h2peigvec_vck[iq][:, self.bse_nv - self.nv+self.BSE_table[:,1], self.BSE_table[:,2]-self.nv, self.BSE_table[:,0]] = h2peigvec[iq].T
                h2peigv_vck[iq][self.bse_nv - self.nv + self.BSE_table[:,1], self.BSE_table[:,2] - self.nv, self.BSE_table[:,0]] = h2peigv[iq]


            self.h2peigv = h2peigv
            self.h2peigv_vck = h2peigv_vck
            self.h2peigvec = h2peigvec
            self.h2peigvec_vck = h2peigvec_vck

            t1 = time()

            print(f'\n Diagonalization of H2P in {t1-t0:.3f} s')
    
    def _getKd(self,ik,iv,ic,ikp,ivp,icp):
        if (self.ktype =='IP'):
            K_direct = 0.0
            print('ciao')
            return K_direct
        
        elif (self.ctype=='v2dt2'):
            #print('\n Kernel built from v2dt2 Coulomb potential. Remember to provide the cutoff length lc in Bohr\n')
            K_direct = +self.cpot.v2dt2(self.kmpgrid.car_kpoints[ik,:],self.kmpgrid.car_kpoints[ikp,:] )\
                        *np.vdot(self.eigvec[ik,:, ic],self.eigvec[ikp,:, icp])*np.vdot(self.eigvec[ikp,:, ivp],self.eigvec[ik,:, iv])
        
        elif(self.ctype == 'v2dk'):
            #print('\n Kernel built from v2dk Coulomb potential. Remember to provide the cutoff length lc in Bohr\n')
            K_direct = self.cpot.v2dk(self.kmpgrid.car_kpoints[ikp,:],self.kmpgrid.car_kpoints[ik,:] )\
                        *np.vdot(self.eigvec[ik,:, ic],self.eigvec[ikp,:, icp])*np.vdot(self.eigvec[ikp,:, ivp],self.eigvec[ik,:, iv])
        
        elif(self.ctype == 'vcoul'):
            #print('''\n Kernel built from screened Coulomb potential.\n
            #   Screening should be set via the instance of the Coulomb Potential class.\n
            #   ''')
            K_direct = self.cpot.vcoul(self.kmpgrid.car_kpoints[ikp,:],self.kmpgrid.car_kpoints[ik,:])\
                        *np.vdot(self.eigvec[ik,:, ic],self.eigvec[ikp,:, icp])*np.vdot(self.eigvec[ikp,:, ivp],self.eigvec[ik,:, iv])             
        
        elif(self.ctype == 'v2dt'):
            #print('''\n Kernel built from v2dt Coulomb potential.\n
            #   ''')
            K_direct = self.cpot.v2dt(self.kmpgrid.car_kpoints[ikp,:],self.kmpgrid.car_kpoints[ik,:])\
                        *np.vdot(self.eigvec[ik,:, ic],self.eigvec[ikp,:, icp])*np.vdot(self.eigvec[ikp,:, ivp],self.eigvec[ik,:, iv])             
        
        elif(self.ctype == 'v2drk'):
            #print('''\n Kernel built from v2drk Coulomb potential.\n
            #   lc, ez, w and r0 should be set via the instance of the Coulomb potential class.\n
            #   ''')
            # K_direct = self.cpot.v2drk(self.kmpgrid.car_kpoints[ikp,:],self.kmpgrid.car_kpoints[ik,:])\
                        # *np.vdot(self.eigvec[ik,:, ic],self.eigvec[ikp,:, icp])*np.vdot(self.eigvec[ikp,:, ivp],self.eigvec[ik,:, iv])             
            ikminusq = self.kminusq_table[ik, 1]
            eigc = self.eigvec[self.BSE_table[:,0], :, self.BSE_table[:,2]][:,np.newaxis,:]   # conduction bands
            eigcp = self.eigvec[self.BSE_table[:,0], :, self.BSE_table[:,2]][np.newaxis,:,:]   # conduction bands prime
            eigv = self.eigvec[ikminusq, :, :][self.BSE_table[:,0],:,:,self.BSE_table[:,1]][:,np.newaxis,:,:]  # Valence bands of ikminusq
            eigvp = self.eigvec[ikminusq, :, :][self.BSE_table[:,0],:,:,self.BSE_table[:,1]][np.newaxis,:,:,:]  # Valence bands prime of ikminusq
            
            
            dotc = np.einsum('ijk,ijk->ij',np.conjugate(eigc), eigcp)
            dotv = np.einsum('ijkl,ijkl->kij',np.conjugate(eigvp), eigv)

            v2drk_array = self.cpot.v2drk(self.kmpgrid.car_kpoints,self.kmpgrid.car_kpoints)
            
            K_direct = v2drk_array[self.BSE_table[:,0],][:,self.BSE_table[:,0]] * dotc * dotv
            return K_direct

    def _getKdq(self):
        if (self.ktype =='IP'):
            K_direct = 0.0
            print('ciao')

            return K_direct


        if (self.ctype=='v2dt2'):
            #print('\n Kernel built from v2dt2 Coulomb potential. Remember to provide the cutoff length lc in Bohr\n')
            # Ensure inputs are NumPy arrays
            #K_direct = self.cpot.v2dt2(self.kmpgrid.car_kpoints[ik,:],self.kmpgrid.car_kpoints[ikp,:])\
            #   *np.vdot(self.eigvec[ik,:, ic],self.eigvec[ikp,:, icp])*np.vdot(self.eigvec[ikpminusq,:, ivp],self.eigvec[ikminusq,:, iv])
            v2dt2_array = self.cpot.v2dt2(self.kmpgrid.car_kpoints,self.kmpgrid.car_kpoints)
            ikminusq = self.kminusq_table[:, :, 1]
            eigc = self.eigvec[self.BSE_table[:,0], :, self.BSE_table[:,2]][:,np.newaxis,:]   # conduction bands
            eigcp = self.eigvec[self.BSE_table[:,0], :, self.BSE_table[:,2]][np.newaxis,:,:]   # conduction bands prime
            eigv = self.eigvec[ikminusq, :, :][self.BSE_table[:,0],:,:,self.BSE_table[:,1]][:,np.newaxis,:,:]  # Valence bands of ikminusq
            eigvp = self.eigvec[ikminusq, :, :][self.BSE_table[:,0],:,:,self.BSE_table[:,1]][np.newaxis,:,:,:]  # Valence bands prime of ikminusq
            
            dotc = np.einsum('ijk,ijk->ij',np.conjugate(eigc), eigcp)
            dotv = np.einsum('ijkl,ijkl->kij',np.conjugate(eigv), eigvp)
            dotc2 = np.einsum('ijk,jilk->li',np.conjugate(eigc), eigvp)
            dotv2 = np.einsum('ijkl,jil->ki',np.conjugate(eigv), eigcp)
            self.eigvecc_t = eigc[:,0,:]
            self.eigvecv_t = eigv[:,0,0,:]

            K_direct = v2dt2_array[self.BSE_table[:,0],][:,self.BSE_table[:,0]] * dotc * dotv
            K_Ex = v2dt2_array[0][self.BSE_table[:,0]] * dotc2 * dotv2
            self.dotc = dotc


            return K_direct, K_Ex
        
        elif(self.ctype == 'v2dk'):
            #print('\n Kernel built from v2dk Coulomb potential. Remember to provide the cutoff length lc in Bohr\n')
                        # K_direct = self.cpot.v2dk(self.kmpgrid.car_kpoints[ik,:],self.kmpgrid.car_kpoints[ikp,:] )\
                        # *np.vdot(self.eigvec[ik,:, ic],self.eigvec[ikp,:, icp])*np.vdot(self.eigvec[ikpminusq,:, ivp],self.eigvec[ikminusq,:, iv])
            v2dt2_array = self.cpot.v2dk(self.kmpgrid.car_kpoints,self.kmpgrid.car_kpoints)
            ikminusq = self.kminusq_table[:, :, 1]
            eigc = self.eigvec[self.BSE_table[:,0], :, self.BSE_table[:,2]][:,np.newaxis,:]   # conduction bands
            eigcp = self.eigvec[self.BSE_table[:,0], :, self.BSE_table[:,2]][np.newaxis,:,:]   # conduction bands prime
            eigv = self.eigvec[ikminusq, :, :][self.BSE_table[:,0],:,:,self.BSE_table[:,1]][:,np.newaxis,:,:]  # Valence bands of ikminusq
            eigvp = self.eigvec[ikminusq, :, :][self.BSE_table[:,0],:,:,self.BSE_table[:,1]][np.newaxis,:,:,:]  # Valence bands prime of ikminusq
            
            dotc = np.einsum('ijk,ijk->ij',np.conjugate(eigc), eigcp)
            dotv = np.einsum('ijkl,ijkl->kij',np.conjugate(eigv), eigvp)
            dotc2 = np.einsum('ijk,jilk->li',np.conjugate(eigc), eigvp)
            dotv2 = np.einsum('ijkl,jil->ki',np.conjugate(eigv), eigcp)
            self.eigvecc_t = eigc[:,0,:]
            self.eigvecv_t = eigv[:,0,0,:]

            K_direct = v2dt2_array[self.BSE_table[:,0],][:,self.BSE_table[:,0]] * dotc * dotv
            K_Ex = v2dt2_array[0][self.BSE_table[:,0]] * dotc2 * dotv2
            self.dotc = dotc


            return K_direct, K_Ex
        
        elif(self.ctype == 'vcoul'):
            #print('''\n Kernel built from screened Coulomb potential.\n
            #   Screening should be set via the instance of the Coulomb Potential class.\n
            #   ''')
            K_direct = self.cpot.vcoul(self.kmpgrid.car_kpoints[ik,:],self.kmpgrid.car_kpoints[ikp,:])\
                        *np.einsum('i,i->', self.eigvec[ik, :, ic].conj(), self.eigvec[ikp, :, icp])  \
                        *np.einsum('j,j->', self.eigvec[ikpminusq, :, ivp].conj(), self.eigvec[ikminusq, :, iv])
            
        elif(self.ctype == 'v2dt'):
            #print('''\n Kernel built from v2dt Coulomb potential.\n
            #   ''')
            v2dt_array = self.cpot.v2dt(self.kmpgrid.car_kpoints, self.kmpgrid.car_kpoints)
            ikminusq = self.kminusq_table[:, :, 1]
            eigc = self.eigvec[self.BSE_table[:,0], :, self.BSE_table[:,2]][:,np.newaxis,:]   # conduction bands
            eigcp = self.eigvec[self.BSE_table[:,0], :, self.BSE_table[:,2]][np.newaxis,:,:]   # conduction bands prime
            eigv = self.eigvec[ikminusq, :, :][self.BSE_table[:,0],:,:,self.BSE_table[:,1]][:,np.newaxis,:,:]  # Valence bands of ikminusq
            eigvp = self.eigvec[ikminusq, :, :][self.BSE_table[:,0],:,:,self.BSE_table[:,1]][np.newaxis,:,:,:]  # Valence bands prime of ikminusq
            
            dotc = np.einsum('ijk,ijk->ij',np.conjugate(eigc), eigcp)
            dotvp = np.einsum('ijkl,ijkl->kij',np.conjugate(eigvp), eigv)
            dotc2 = np.einsum('ijk,jilk->li',np.conjugate(eigc), eigv)
            dotv2 = np.einsum('ijkl,jil->ki',np.conjugate(eigvp), eigcp)

            K_direct = v2dt_array[self.BSE_table[:,0],][:,self.BSE_table[:,0]] * dotc * dotvp
            K_Ex = v2dt_array[0][self.BSE_table[:,0]] * dotc2 * dotv2
            
            self.eigvecc_t = eigc[:,0,:]
            self.eigvecv_t = eigv[:,0,0,:]
            # K_direct = self.cpot.v2dt(self.kmpgrid.car_kpoints[ik,:],self.kmpgrid.car_kpoints[ikp,:])\
                        # *np.einsum('i,i->', self.eigvec[ik, :, ic].conj(), self.eigvec[ikp, :, icp])  \
                        # *np.einsum('j,j->', self.eigvec[ikpminusq, :, ivp].conj(), self.eigvec[ikminusq, :, iv])
            # K_ex = self.cpot.v2dt(self.qmpgrid.car_kpoints[iq,:],[0.0,0.0,0.0])\
            #             *np.vdot(self.eigvec[ik,:, ic],self.eigvec[ikminusq,:, iv])*np.vdot(self.eigvec[ikpminusq,:, ivp],self.eigvec[ikp,: ,icp])
        
            return K_direct, K_Ex

        elif(self.ctype == 'v2drk'):
            #print('''\n Kernel built from v2drk Coulomb potential.\n
            #   lc, ez, w and r0 should be set via the instance of the Coulomb potential class.\n
            #   ''')
            # K_direct = self.cpot.v2drk(self.kmpgrid.car_kpoints[ik,:],self.kmpgrid.car_kpoints[ikp,:])\
                        # *np.vdot(self.eigvec[ik,:, ic],self.eigvec[ikp,:, icp])*np.vdot(self.eigvec[ikpminusq,:, ivp],self.eigvec[ikminusq,:, iv])            
            # K_ex = self.cpot.v2drk(self.qmpgrid.car_kpoints[iq,:],[0.0,0.0,0.0] )\
                        # *np.vdot(self.eigvec[ik,:, ic],self.eigvec[ikminusq,:, iv])*np.vdot(self.eigvec[ikpminusq,:, ivp],self.eigvec[ikp,: ,icp])
        
            v2drk_array = self.cpot.v2drk(self.kmpgrid.car_kpoints,self.kmpgrid.car_kpoints)
            ikminusq = self.kminusq_table[:, :, 1]
            eigc = self.eigvec[self.BSE_table[:,0], :, self.BSE_table[:,2]][:,np.newaxis,:]   # conduction bands
            eigcp = self.eigvec[self.BSE_table[:,0], :, self.BSE_table[:,2]][np.newaxis,:,:]   # conduction bands prime
            eigv = self.eigvec[ikminusq, :, :][self.BSE_table[:,0],:,:,self.BSE_table[:,1]][:,np.newaxis,:,:]  # Valence bands of ikminusq
            eigvp = self.eigvec[ikminusq, :, :][self.BSE_table[:,0],:,:,self.BSE_table[:,1]][np.newaxis,:,:,:]  # Valence bands prime of ikminusq
            
            dotc = np.einsum('ijk,ijk->ij',np.conjugate(eigc), eigcp)
            dotv = np.einsum('ijkl,ijkl->kij',np.conjugate(eigv), eigvp)
            dotc2 = np.einsum('ijk,jilk->li',np.conjugate(eigc), eigvp)
            dotv2 = np.einsum('ijkl,jil->ki',np.conjugate(eigv), eigcp)
            self.eigvecc_t = eigc[:,0,:]
            self.eigvecv_t = eigv[:,0,0,:]

            K_direct = v2dt2_array[self.BSE_table[:,0],][:,self.BSE_table[:,0]] * dotc * dotv
            K_Ex = v2dt2_array[0][self.BSE_table[:,0]] * dotc2 * dotv2
            self.dotc = dotc


<<<<<<< HEAD
            K_direct = v2drk_array[self.BSE_table[:,0],][:,self.BSE_table[:,0]] * dotc12*dotv21
            K_Ex = v2drk_array[0][self.BSE_table[:,0]] * dotc1v1 * dotv2c2
=======
>>>>>>> 9761b7dd

            return K_direct, K_Ex
    
    def _getKEx(self,ik,iv,ic,ikp,ivp,icp,iq):
        if (self.ktype =='IP'):
            K_ex = 0.0
            print('ciao')

            return K_ex

        ikplusq = self.kplusq_table[ik,iq,1]
        ikminusq = self.kminusq_table[ik,iq,1]      
        ikpplusq = self.kplusq_table[ikp,iq,1]
        ikpminusq = self.kminusq_table[ikp,iq,1]         

        if (self.ctype=='v2dt2'):
            #print('\n Kernel built from v2dt2 Coulomb potential. Remember to provide the cutoff length lc in Bohr\n')
            # K_ex = self.cpot.v2dt2(self.qmpgrid.car_kpoints[iq,:],[0.0,0.0,0.0] )\
                        # *np.vdot(self.eigvec[ik,:, ic],self.eigvec[ikminusq,:, iv])*np.vdot(self.eigvec[ikpminusq,:, ivp],self.eigvec[ikp,: ,icp])
            kpt1 = self.kmpgrid.car_kpoints
            kpt2 = self.kmpgrid.car_kpoints

            kpt1_broadcasted = kpt1[:, np.newaxis, :]  # Shape (N1, 1, 3)
            kpt2_broadcasted = kpt2[np.newaxis, :, :]  # Shape (1, N2, 3)
                
            # Compute modk for all kpt1 and kpt2 pairs
            modk = np.linalg.norm(kpt1_broadcasted - [0.0,0.0,0.0], axis=-1)
                
                # Volume of the Brillouin zone
            vbz = 1.0 / (np.prod(self.ngrid) * self.dir_vol)
            lc = self.lc
            Zc = 0.5 * self.rlat[2, 2]  # Half of the c lattice parameter

                # Compute differences between k-points
            vkpt = kpt1_broadcasted - kpt2_broadcasted
                
                # In-plane momentum transfer
            Qxy = np.sqrt(vkpt[..., 0]**2 + vkpt[..., 1]**2)
            Qz = np.sqrt(vkpt[..., 2]**2)   
                # Factor for the potential
            factor = 1.0  # This could also be 4.0 * pi, depending on the model
                
                # Compute the potential using vectorized operations
            v2dt2_array = np.where(
                modk < self.tolr,
                1.0,
                (vbz * self.alpha) * (factor / modk**2) *
                (1.0 - np.exp(-Qxy * Zc) * np.cos(Qz * Zc))
            )
            return v2dt2_array
        elif(self.ctype == 'v2dk'):
            #print('\n Kernel built from v2dk Coulomb potential. Remember to provide the cutoff length lc in Bohr\n')
            K_ex = self.cpot.v2dk(self.qmpgrid.car_kpoints[iq,:],[0.0,0.0,0.0] )\
                        *np.einsum('i,i->', self.eigvec[ik, :, ic].conj(), self.eigvec[ikminusq, :, iv])  \
                        *np.einsum('j,j->', self.eigvec[ikpminusq, :, ivp].conj(), self.eigvec[ikp, :, icp])          
            
        elif(self.ctype == 'vcoul'):
            #print('''\n Kernel built from screened Coulomb potential.\n
            #   Screening should be set via the instance of the Coulomb Potential class.\n
            #   ''')
            K_ex = self.cpot.vcoul(self.qmpgrid.car_kpoints[iq,:],[0.0,0.0,0.0] )\
                        *np.einsum('i,i->', self.eigvec[ik, :, ic].conj(), self.eigvec[ikminusq, :, iv])  \
                        *np.einsum('j,j->', self.eigvec[ikpminusq, :, ivp].conj(), self.eigvec[ikp, :, icp])          
        
        elif(self.ctype == 'v2dt'):
            #print('''\n Kernel built from v2dt Coulomb potential.\n
            #   ''')
            K_ex = self.cpot.v2dt(self.qmpgrid.car_kpoints[iq,:],[0.0,0.0,0.0])\
                        *np.vdot(self.eigvec[ik,:, ic],self.eigvec[ikminusq,:, iv])*np.vdot(self.eigvec[ikpminusq,:, ivp],self.eigvec[ikp,: ,icp])
        
        elif(self.ctype == 'v2drk'):
            #print('''\n Kernel built from v2drk Coulomb potential.\n
            #   lc, ez, w and r0 should be set via the instance of the Coulomb potential class.\n
            #   ''')
            K_ex = self.cpot.v2drk(self.qmpgrid.car_kpoints[iq,:],[0.0,0.0,0.0] )\
                        *np.einsum('i,i->', self.eigvec[ik, :, ic].conj(), self.eigvec[ikminusq, :, iv])  \
                        *np.einsum('j,j->', self.eigvec[ikpminusq, :, ivp].conj(), self.eigvec[ikp, :, icp])          
        return K_ex
        
    def get_eps(self, hlm, emin, emax, estep, eta):
        '''
        Compute microscopic dielectric function 
        dipole_left/right = l/r_residuals.
        \eps_{\alpha\beta} = 1 + \sum_{kcv} dipole_left*dipole_right*(GR + GA)
        '''        
        w = np.arange(emin,emax,estep,dtype=np.float64)
        self.w = w.copy()
        F_kcv = np.zeros((self.dimbse,3,3), dtype=np.complex128)
        eps = np.zeros((len(w),3,3), dtype=np.complex128)
        for i in range(eps.shape[0]):
            np.fill_diagonal(eps[i,:,:], 1.0)
        # First I have to compute the dipoles, then chi = 1 + FF*lorentzian
        if(self.nq_double != 1): 
            h2peigvec_vck=self.h2peigvec_vck[self.q0index]
            h2peigv_vck = self.h2peigv_vck[self.q0index]
            h2peigvec = self.h2peigvec[self.q0index]
            h2peigv = self.h2peigv[self.q0index]

        #IP approximation, he doesn not haveh2peigvec_vck and then you call _get_dipoles()
        tb_dipoles = TB_dipoles(self.nc, self.nv, self.bse_nc, self.bse_nv, self.nk, self.eigv,self.eigvec, self.eta, hlm, self.T_table, self.BSE_table, h2peigvec, \
                                self.eigv_diff_ttp,self.eigvecc_t,self.eigvecv_t,mpgrid=self.model.mpgrid,cpot=self.cpot, h2peigv_vck= h2peigv_vck, h2peigvec_vck=h2peigvec_vck, method='real',ktype=self.ktype)
        # compute osc strength
        # self.dipoles_bse = tb_dipoles.dipoles_bse
        #self.dipoles = tb_dipoles.dipoles # ??? gargabe now
        if(self.ktype=='IP'):
            F_kcv = tb_dipoles.F_kcv
            self.F_kcv = F_kcv
            # self.dipoles_kcv = tb_dipoles.dipoles_kcv       #testing purposes
            self.dipoles_bse_kcv = tb_dipoles.dipoles_bse_kcv   #testing purposes
            # compute eps and pl
            #f_pl = TB_occupations(self.eigv,Tel = 0, Tbos=self.TBos, Eb=self.h2peigv[0])._get_fkn( method='Boltz')
            #pl = eps
            vbz = np.prod(self.cpot.ngrid)*self.electronsdb.lat_vol*bohr2ang**3
            for ies, es in enumerate(w):
                for t in range(0,self.dimbse):
                    ik = self.BSE_table_sort[0][t][0]
                    iv = self.BSE_table_sort[0][t][1]
                    ic = self.BSE_table_sort[0][t][2]
                    eps[ies,:,:] += 8*np.pi/(vbz)*F_kcv[ik,ic-self.nv,iv-self.offset_nv,:,:]*(np.real(h2peigv[t]-es))/(np.abs(es-h2peigv[t])**2+eta**2) \
                        + 1j*8*np.pi/(vbz)*F_kcv[ik,ic-self.nv,iv-self.offset_nv,:,:]*(eta)/(np.abs(es-h2peigv[t])**2+eta**2)                     
                    #pl[ies,:,:] += f_pl * 8*np.pi/(self.latdb.lat_vol*self.nk)*F_kcv[t,:,:]*(h2peigv[t]-es)/(np.abs(es-h2peigv[t])**2+eta**2) \
                    #    + 1j*8*np.pi/(self.latdb.lat_vol*self.nk)*F_kcv[t,:,:]*(eta)/(np.abs(es-h2peigv[t])**2+eta**2)            
            print('Excitonic Direct Ground state: ', np.min(h2peigv[:]), ' [eV]')
            #self.pl = pl
            #self.w = w
            #self.eps_0 = eps_0            
        else:
            F_kcv = tb_dipoles.F_kcv
            self.F_kcv = F_kcv
            # self.dipoles_kcv = tb_dipoles.dipoles_kcv       #testing purposes
            self.dipoles_bse_kcv = tb_dipoles.dipoles_bse_kcv   #testing purposes
            ediff = h2peigv[:, np.newaxis]-w[np.newaxis, :]
            ibz_factor = 1

                # ibz_factor = len(self.model.mpgrid.red_kpoints_full) / self.model.nk
                
            

            # compute eps and pl
            #f_pl = TB_occupations(self.eigv,Tel = 0, Tbos=self.TBos, Eb=self.h2peigv[0])._get_fkn( method='Boltz')
            #pl = eps
            # for ies, es in enumerate(w):
            #     for t in range(0,self.dimbse):
            #         ik = self.BSE_table_sort[0][t][0]
            #         iv = self.BSE_table_sort[0][t][1]
            #         ic = self.BSE_table_sort[0][t][2]
                    # eps[ies,:,:] += 8*np.pi/(self.electronsdb.lat_vol**bohr2ang**3*self.nk)*F_kcv[t,:,:]*(h2peigv[t]-es)/(np.abs(es-h2peigv[t])**2+eta**2) \
                        # + 1j*8*np.pi/(self.electronsdb.lat_vol**bohr2ang**3*self.nk)*F_kcv[t,:,:]*(eta)/(np.abs(es-h2peigv[t])**2+eta**2) 
            #         #pl[ies,:,:] += f_pl * 8*np.pi/(self.latdb.lat_vol*self.nk)*F_kcv[t,:,:]*(h2peigv[t]-es)/(np.abs(es-h2peigv[t])**2+eta**2) \
            #         #    + 1j*8*np.pi/(self.latdb.lat_vol*self.nk)*F_kcv[t,:,:]*(eta)/(np.abs(es-h2peigv[t])**2+eta**2) 
            weight_bse = np.zeros(self.ntransitions)+1
            if hasattr(self.model.mpgrid, 'red_kpoints_full'): # ibz case
                # nk = self.nk  # number of IBZ k-points
                # split = self.ntransitions // nk

                # base = np.arange(nk * split).reshape(nk, split)
                # reordered = base[self.model.mpgrid.kpoint_indices]

                # ibz_to_bz = reordered.reshape(-1)
                # F_kcv = self.F_kcv[ibz_to_bz]
                weight_bse = (self.model.mpgrid.kpoint_weights[self.BSE_table[:,0]])**(1/6)#*self.model.mpgrid.nkpoints
                # F_kcv*=1/weight_bse[:,np.newaxis,np.newaxis]
                # ediff = h2peigv*weight_bse[:, np.newaxis] - self.w[np.newaxis, :]
                # ediff = h2peigv[ibz_to_bz][:, np.newaxis] - self.w[np.newaxis, :]
            # else:
            #     # self.cpot.lattice.expand_kpoints()
            #     orig_weights = self.cpot.lattice.weights_ibz.copy()
            #     orig_weights[:8]=1
            #     orig_weights[[0,1,2,3,7,8,14,4,5,6,9,10,11,12,13,15,16,17,18,19,20,21,22,23,24,25,26,27,28,29,30,31,32,33,34,35]]
            #     weight_bse = orig_weights[self.BSE_table[:,0]]#*self.cpot.lattice.nkpoints

            vbz = np.prod(self.cpot.ngrid)*self.electronsdb.lat_vol*bohr2ang**3 #* ibz_factor**2
            piVk = 8*np.pi/(vbz)
            eps = piVk * np.einsum('txy,tw->wxy',F_kcv * weight_bse[:,None,None], (ediff)/(np.abs(ediff)**2+eta**2))
            eps += 1j*piVk * np.einsum('txy,tw->wxy',F_kcv * weight_bse[:,None,None], (eta)/(np.abs(ediff)**2+eta**2))
            print('Excitonic Direct Ground state: ', np.min(h2peigv[:]), ' [eV]')
            #self.pl = pl
            # self.w = w
            # self.eps_0 = eps_0
        return w, eps
    
    def get_eps_yambo(self, hlm, emin, emax, estep, eta):
        '''
        Compute microscopic dielectric function 
        dipole_left/right = l/r_residuals.
        \eps_{\alpha\beta} = 1 + \sum_{kcv} dipole_left*dipole_right*(GR + GA)
        '''        
        w = np.arange(emin,emax,estep,dtype=np.float64)
        F_kcv = np.zeros((self.dimbse,3,3), dtype=np.complex128)
        eps = np.zeros((len(w),3,3), dtype=np.complex128)
        for i in range(eps.shape[0]):
            np.fill_diagonal(eps[i,:,:], 1)
        # First I have to compute the dipoles, then chi = 1 + FF*lorentzian
        if(self.nq != 1): 
            h2peigvec_vck=self.h2peigvec_vck[self.q0index]
            h2peigv_vck = self.h2peigv_vck[self.q0index]
            h2peigvec = self.h2peigvec[self.q0index]
            h2peigv = self.h2peigv[self.q0index]

        tb_dipoles = TB_dipoles(self.nc, self.nv, self.bse_nc, self.bse_nv, self.nk, self.eigv,self.eigvec, eta, hlm, self.T_table, self.BSE_table,h2peigvec=h2peigvec_vck, method='yambo')
        # compute osc strength
        self.dipoles_bse = tb_dipoles.dipoles_bse
        # self.dipoles = tb_dipoles.dipoles
        F_kcv = tb_dipoles.F_kcv
        self.F_kcv = F_kcv

        # compute eps and pl
        #f_pl = TB_occupations(self.eigv,Tel = 0, Tbos=self.TBos, Eb=self.h2peigv[0])._get_fkn( method='Boltz')
        #pl = eps
        for ies, es in enumerate(w):
            for t in range(0,self.dimbse):
                eps[ies,:,:] += 8*np.pi/(self.electronsdb.lat_vol*self.nk)*F_kcv[t,:,:]*(h2peigv[t]-es)/(np.abs(es-h2peigv[t])**2+eta**2) \
                    + 1j*8*np.pi/(self.electronsdb.lat_vol*self.nk)*F_kcv[t,:,:]*(eta)/(np.abs(es-h2peigv[t])**2+eta**2) 
                #pl[ies,:,:] += f_pl * 8*np.pi/(self.latdb.lat_vol*self.nk)*F_kcv[t,:,:]*(h2peigv[t]-es)/(np.abs(es-h2peigv[t])**2+eta**2) \
                #    + 1j*8*np.pi/(self.latdb.lat_vol*self.nk)*F_kcv[t,:,:]*(eta)/(np.abs(es-h2peigv[t])**2+eta**2) 
        print('Excitonic Direct Ground state: ', np.min(h2peigv[:]), ' [eV]')
        #self.pl = pl
        # self.w = w
        # self.eps_0 = eps_0
        return w, eps

    # def _get_exc_overlap_ttp(self, t, tp , iq, ikq, ib):
    #     '''Calculate M_SSp(Q,B) = \sum_{ccpvvpk}A^{*SQ}_{cvk}A^{*SpQ}_{cpvpk+B/2}*<u_{ck}|u_{cpk+B/2}><u_{vp-Q-B/2}|u_{vk-Q}>'''     
    #     Mssp_ttp = 0
    #     for it in range(self.dimbse):
    #         for itp in range(self.dimbse):
    #             ik = self.BSE_table[it][0]
    #             iv = self.BSE_table[it][1] 
    #             ic = self.BSE_table[it][2] 
    #             ikp = self.BSE_table[itp][0]
    #             ivp = self.BSE_table[itp][1] 
    #             icp = self.BSE_table[itp][2] 
    #             iqpb = self.kmpgrid.qpb_grid_table[iq, ib][1]
    #             ikmq = self.kmpgrid.kmq_grid_table[ik,iq][1]
    #             ikpbover2 = self.kmpgrid.kpbover2_grid_table[ik, ib][1]
    #             ikmqmbover2 = self.kmpgrid.kmqmbover2_grid_table[ik, iq, ib][1]
    #             Mssp_ttp += np.conjugate(self.h2peigvec_vck[ikq,t,self.bse_nv-self.nv+iv,ic-self.nv,ik])*self.h2peigvec_vck[iqpb,tp,self.bse_nv-self.nv+ivp,icp-self.nv, ikpbover2]*\
    #                             np.vdot(self.eigvec[ik,:, ic], self.eigvec[ikpbover2,:, icp])*np.vdot(self.eigvec[ikmqmbover2,:,ivp], self.eigvec[ikmq,:,iv]) 
    #     return Mssp_ttp
    def _get_exc_overlap_ttp(self, t, tp, iq, ikq, ib):
        '''Calculate M_SSp(Q,B) = \sum_{ccpvvpk}A^{*SQ}_{cvk}A^{*SpQ}_{cpvpk+B/2}*<u_{ck}|u_{cpk+B/2}><u_{vp-Q-B/2}|u_{vk-Q}>'''
        #Extract indices from BSE_table
        if self.method == 'skip-diago':
            indices = self.inverse_aux_t
        else:
            indices = np.arange(0,self.dimbse,1)
        chunk_size=int(self.dimbse/100.0)
        if (chunk_size < 1): chunk_size=self.dimbse
        # Chunk the indices to manage memory usage
        ik_chunks = chunkify(self.BSE_table[indices, 0], chunk_size)
        iv_chunks = chunkify(self.BSE_table[indices, 1], chunk_size)
        ic_chunks = chunkify(self.BSE_table[indices, 2], chunk_size)

        Mssp_ttp = 0

        for ik, iv, ic in zip(ik_chunks, iv_chunks, ic_chunks):
            ik = np.array(ik)[:, np.newaxis]
            iv = np.array(iv)[:, np.newaxis]
            ic = np.array(ic)[:, np.newaxis]
            for ivp, icp in zip(iv_chunks,ic_chunks):
                ivp = iv
                icp = icp

            iqpb = self.kmpgrid.qpb_grid_table[iq, ib, 1]
            ikmq = self.kmpgrid.kmq_grid_table[ik, iq, 1]
            ikpbover2 = self.kmpgrid.kpbover2_grid_table[ik, ib, 1]
            ikmqmbover2 = self.kmpgrid.kmqmbover2_grid_table[ik, iq, ib, 1]
            term1 = np.conjugate(self.h2peigvec_vck[ikq, t, self.bse_nv - self.nv + iv, ic - self.nv, ik])
            term2 = self.h2peigvec_vck[iqpb, tp, self.bse_nv - self.nv + ivp, icp - self.nv, ikpbover2]

            term3 = np.einsum('ijk,ijk->ij', np.conjugate(self.eigvec[ik, :, ic]), self.eigvec[ikpbover2, :, icp])
            term4 = np.einsum('ijk,ijk->ij', np.conjugate(self.eigvec[ikmqmbover2, :, ivp]), self.eigvec[ikmq, :, iv])
            Mssp_ttp += np.sum(term1 * term2 * term3 * term4)

        return Mssp_ttp

    

    def get_exc_overlap(self, trange=[0], tprange=[0]):
        trange = np.array(trange)
        tprange = np.array(tprange)

        il, ilp, iq, ib = np.meshgrid(trange, tprange, np.arange(self.qmpgrid.nkpoints), np.arange(self.qmpgrid.nnkpts), indexing='ij')
        print(f"eigvec count: {np.count_nonzero(self.eigvec)}")
        print(f"h2peigvec_vck count: {np.count_nonzero(self.h2peigvec_vck)}")



        vectorized_overlap_ttp = np.vectorize(self._get_exc_overlap_ttp, signature='(),(),(),(),()->()')
        Mssp = vectorized_overlap_ttp(il, ilp, iq, self.kindices_table[iq], ib)

        self.Mssp = Mssp

    # def get_exc_overlap(self, trange = [0], tprange = [0]):
    #     Mssp = np.zeros((len(trange), len(tprange),self.qmpgrid.nkpoints, self.qmpgrid.nnkpts), dtype=np.complex128)
    #     # here l stands for lambda, just to remember me that there is a small difference between lambda and transition index
    #     for il, l in enumerate(trange):
    #         for ilp, lp in enumerate(tprange):   
    #             for iq,ikq in enumerate(self.kindices_table):
    #                 for ib in range(self.qmpgrid.nnkpts):
    #                     Mssp[l,lp,iq, ib] = self._get_exc_overlap_ttp(l,lp,iq,ikq,ib)
    #     self.Mssp = Mssp   
    

    def _get_amn_ttp(self, t, tp, ikq):
        # A_squared = np.abs(self.h2peigv_vck)**2
        # w_qk = np.sum(A_squared, axis = (2,3))
        # ik = self.BSE_table[t][0]
        # iv = self.BSE_table[t][1] 
        # ic = self.BSE_table[t][2] 
        #ikp = self.BSE_table[tp][0]
        #ivp = self.BSE_table[tp][1] 
        #icp = self.BSE_table[tp][2] 
        #ikmq = self.kmpgrid.kmq_grid_table[ik,iq][1]
        #Ammn_ttp = w_qk[ikq, t] #self.h2peigvec_vck[iq,t, self.bse_nv-self.nv+iv, ic-self.nv,ik]#*np.vdot(self.eigvec[ikmq,:,iv], self.eigvec[ik,:,ic])
        Ammn_ttp = np.sum(self.h2peigvec_vck[ikq, t, :, :, :] * np.conjugate(self.h2peigvec_vck[ikq, tp, :, :, :]))
        return Ammn_ttp

    def get_exc_amn(self, trange = [0], tprange = [0]):
        Amn = np.zeros((len(trange), len(tprange),self.qmpgrid.nkpoints), dtype=np.complex128)
        for it,t in enumerate(trange):
            for itp, tp in enumerate(tprange):
                for iq, ikq in enumerate(self.kindices_table):
                    Amn[t,tp, iq] = self._get_amn_ttp(t,tp, ikq)        
        self.Amn = Amn

    def write_exc_overlap(self, seedname='wannier90_exc', trange=[0], tprange=[0]):

        if self.Mssp is None:
            self.get_exc_overlap(trange, tprange)

        from datetime import datetime

        # Using a context manager to handle file operations
        current_datetime = datetime.now()
        date_time_string = current_datetime.strftime("%Y-%m-%d at %H:%M:%S")
        output_lines = []

        # Preparing header and initial data
        output_lines.append(f'Created on {date_time_string}\n')
        output_lines.append(f'\t{len(trange)}\t{self.qmpgrid.nkpoints}\t{self.qmpgrid.nnkpts}\n')


        # Generate output for each point
        for iq,ikq in enumerate(self.kindices_table):
            for ib in range(self.qmpgrid.nnkpts):
                # Header for each block
                output_lines.append(f'\t{self.qmpgrid.qpb_grid_table[iq,ib][0]+1}\t{self.qmpgrid.qpb_grid_table[iq,ib][1]+1}' +
                                    f'\t{self.qmpgrid.qpb_grid_table[iq,ib][2]}\t{self.qmpgrid.qpb_grid_table[iq,ib][3]}' +
                                    f'\t{self.qmpgrid.qpb_grid_table[iq,ib][4]}\n')
                # Data for each transition range
                for it, t in enumerate(trange):
                    for itp, tp in enumerate(tprange):
                        mssp_real = np.real(self.Mssp[tp, t, iq, ib])
                        mssp_imag = np.imag(self.Mssp[tp, t, iq, ib])
                        output_lines.append(f'\t{mssp_real:.14f}\t{mssp_imag:.14f}\n')

        # Writing all data at once
        with open(f'{seedname}.mmn', 'w') as f_out:
            f_out.writelines(output_lines)

        # current_datetime = datetime.now()
        # date_time_string = current_datetime.strftime("%Y-%m-%d at %H:%M:%S")
        # f_out = open(f'{seedname}.mmn', 'w')
        # f_out.write(f'Created on {date_time_string}\n')
        # f_out.write(f'\t{len(trange)}\t{self.qmpgrid.nkpoints}\t{self.qmpgrid.nnkpts}\n')        
        # for iq in range(self.qmpgrid.nkpoints):
        #     for ib in range(self.qmpgrid.nnkpts):
        #         # +1 is for Fortran counting
        #         f_out.write(f'\t{self.qmpgrid.qpb_grid_table[iq,ib][0]+1}\t{self.qmpgrid.qpb_grid_table[iq,ib][1]+1}\t{self.qmpgrid.qpb_grid_table[iq,ib][2]}\t{self.qmpgrid.qpb_grid_table[iq,ib][3]}\t{self.qmpgrid.qpb_grid_table[iq,ib][4]}\n')
        #         for it,t in enumerate(trange):
        #             for itp,tp in enumerate(tprange):
        #                 f_out.write(f'\t{np.real(self.Mssp[tp,t,iq,ib]):.14f}\t{np.imag(self.Mssp[tp,t,iq,ib]):.14f}\n')
        
        # f_out.close()

    def write_exc_eig(self, seedname='wannier90_exc', trange = [0]):
        exc_eig = np.zeros((len(trange), self.qmpgrid.nkpoints), dtype=np.complex128)
        f_out = open(f'{seedname}.eig', 'w')
        for iq, ikq in enumerate(self.kindices_table):
            for it,t in enumerate(trange):
                f_out.write(f'\t{it+1}\t{iq+1}\t{np.real(self.h2peigv[ikq,it]):.13f}\n')
    
    def write_exc_nnkp(self, seedname='wannier90_exc', trange = [0]):
        f_out = open(f'{seedname}.nnkp', 'w')

        from datetime import datetime
        current_datetime = datetime.now()
        date_time_string = current_datetime.strftime("%Y-%m-%d at %H:%M:%S")
        f_out.write(f'Created on {date_time_string}\n\n')
        f_out.write('calc_only_A  :  F\n\n') # have to figure this one out
        
        f_out.write('begin real_lattice\n')
        for i, dim  in enumerate(self.kmpgrid.real_lattice):
            f_out.write(f'\t{dim[0]:.7f}\t{dim[1]:.7f}\t{dim[2]:.7f}\n')
        f_out.write('end real_lattice\n\n')

        f_out.write('begin recip_lattice\n')
        for i, dim in enumerate(self.kmpgrid.reciprocal_lattice):
            f_out.write(f'\t{dim[0]:.7f}\t{dim[1]:.7f}\t{dim[2]:.7f}\n')
        f_out.write('end recip_lattice\n\n')

        f_out.write(f'begin kpoints\n\t {len(self.qmpgrid.red_kpoints)}\n')
        for i, dat in enumerate(self.qmpgrid.red_kpoints):
            f_out.write(f'   {dat[0]:11.8f}\t{dat[1]:11.8f}\t{dat[2]:11.8f}\n')
        f_out.write(f'end kpoints\n\n')

        f_out.write(f'begin projections\n\t')
        f_out.write(f'\nend projections\n\n')
        
        f_out.write('begin nnkpts\n')
        f_out.write(f'\t{self.qmpgrid.nnkpts}\n')
        for iq, q in enumerate(self.qmpgrid.k):
            for ib in range(self.qmpgrid.nnkpts):
                iqpb = self.qmpgrid.qpb_grid_table[iq, ib][1]
                f_out.write(f'\t{iq+1}\t{iqpb+1}\t{self.qmpgrid.qpb_grid_table[iq,ib][2]}\t{self.qmpgrid.qpb_grid_table[iq,ib][3]}\t{self.qmpgrid.qpb_grid_table[iq,ib][4]}\n')
        f_out.write('end nnkpts')

    def write_exc_amn(self, seedname='wannier90_exc', trange = [0], tprange = [0]):
        if (self.Amn is None):
            self.get_exc_amn(trange, tprange)

        f_out = open(f'{seedname}.amn', 'w')

        from datetime import datetime

        current_datetime = datetime.now()
        date_time_string = current_datetime.strftime("%Y-%m-%d at %H:%M:%S")
        f_out.write(f'Created on {date_time_string}\n')
        f_out.write(f'\t{len(trange)}\t{self.qmpgrid.nkpoints}\t{len(tprange)}\n') 
        for iq, q in enumerate(self.kindices_table):
            for itp,tp in enumerate(tprange):
                for it, t in enumerate(trange):                
                    f_out.write(f'\t{it+1}\t{itp+1}\t{iq+1}\t{np.real(self.Amn[it,itp,iq])}\t\t{np.imag(self.Amn[it,itp,iq])}\n')

    def _get_BSE_table(self):
        ntransitions = self.nk*self.bse_nc*self.bse_nv
        BSE_table = np.zeros((ntransitions, 3),dtype=int)
        t_index = 0
        for ik in range(0,self.nk):
            for iv in range(0,self.bse_nv):
                for ic in range(0,self.bse_nc):
                        BSE_table[t_index] = [ik, self.nv-self.bse_nv+iv, self.nv+ic]
                        t_index += 1
        self.ntransitions = ntransitions
        return BSE_table
    
    def find_degenerate_eigenvalues(self, eigenvalues, eigenvectors, threshold=1e-3):
        degeneracies = {}
        for i, eigv1 in enumerate(eigenvalues):
            for j, eigv2 in enumerate(eigenvalues):
                if i < j and np.abs(eigv1 - eigv2) < threshold:
                    if i not in degeneracies:
                        degeneracies[i] = [i]
                    degeneracies[i].append(j)
        
        # Collect eigenvectors for each degenerate eigenvalue
        degenerate_eigenvectors = {key: eigenvectors[:, value] for key, value in degeneracies.items()}
        
        return degenerate_eigenvectors    

    # def ensure_conjugate_symmetry(self,matrix):
    #     n = matrix.shape[0]
    #     for i in range(n):
    #         for j in range(i+1, n):
    #             if np.isclose(matrix[i, j].real, matrix[j, i].real) and np.isclose(matrix[i, j].imag, -matrix[j, i].imag):
    #                 matrix[j, i] = np.conjugate(matrix[i, j])
    #     return matrix
    def _get_aux_maps(self):
        yexc_atk = YamboExcitonDB.from_db_file(self.latdb, filename=f'{self.excitons_path}/ndb.BS_diago_Q1')
        aux_t = np.lexsort((yexc_atk.table[:, 2], yexc_atk.table[:, 1], yexc_atk.table[:, 0]))
        # Create an array to store the inverse mapping
        inverse_aux_t = np.empty_like(aux_t)
        # Populate the inverse mapping
        inverse_aux_t[aux_t] = np.arange(aux_t.size)        
        
        return aux_t, inverse_aux_t

def chunkify(lst, n):
    """Divide list `lst` into `n` chunks."""
    return [lst[i::n] for i in range(n)]    <|MERGE_RESOLUTION|>--- conflicted
+++ resolved
@@ -637,11 +637,6 @@
             self.dotc = dotc
 
 
-<<<<<<< HEAD
-            K_direct = v2drk_array[self.BSE_table[:,0],][:,self.BSE_table[:,0]] * dotc12*dotv21
-            K_Ex = v2drk_array[0][self.BSE_table[:,0]] * dotc1v1 * dotv2c2
-=======
->>>>>>> 9761b7dd
 
             return K_direct, K_Ex
     
