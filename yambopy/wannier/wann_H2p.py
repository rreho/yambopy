--- conflicted
+++ resolved
@@ -191,10 +191,6 @@
             self.skip_diago = True
             self.dimslepc=dimslepc
             (self.kplusq_table, self.kminusq_table) = self.kmpgrid.get_kq_tables(self.qmpgrid)
-<<<<<<< HEAD
-
-=======
->>>>>>> 72baeb00
             (self.h2peigv, self.h2peigvec,self.h2peigv_vck, self.h2peigvec_vck) = self._buildH2Peigv()
             (self.aux_t,self.inverse_aux_t) = self._get_aux_maps()
         else:
